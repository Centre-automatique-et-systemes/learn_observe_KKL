import os

import random as rd

from learn_KKL.learner import Learner

import matplotlib.pyplot as plt
import matplotlib as mpl
import numpy as np
import pandas as pd
import torch
from torch.nn import functional
import torch.optim as optim

from .utils import RMSE, StandardScaler

# Set double precision by default
torch.set_default_tensor_type(torch.DoubleTensor)
torch.set_default_dtype(torch.float64)


class LearnerNoise(Learner):
    def __init__(
        self,
        observer,
        system,
        training_data,
        validation_data,
        method="Autoencoder",
        batch_size=10,
        lr=1e-3,
        optimizer=optim.Adam,
        optimizer_options=None,
        scheduler=optim.lr_scheduler.ReduceLROnPlateau,
        scheduler_options=None
    ):

        super(LearnerNoise, self).__init__(
            observer,
            system,
            training_data,
            validation_data,
            method,
            batch_size,
            lr,
            optimizer,
            optimizer_options,
            scheduler,
            scheduler_options)

        # Indices of the x inputs = (x, wc) and the z inputs = (z, wc)
        # Indices of the x outputs = (x) and z outputs = (z)
        self.x_idx_in = [i for i in range(self.model.dim_x)] + [-1]
        self.x_idx_out = [i for i in range(self.model.dim_x)]
        self.z_idx_in = [i for i in range(self.model.dim_x, self.model.dim_x
                                          + self.model.dim_z)] + [-1]
        self.z_idx_out = [i for i in range(self.model.dim_x, self.model.dim_x
                                           + self.model.dim_z)]

        # Correct scalers from parent class
        # Encoder: xin = (x, wc), zout = (z)
        # Decoder: zin = (z, wc), xout = (x)
        self.scaler_xin = StandardScaler(
            self.training_data[:, self.x_idx_in], self.device
        )
        self.scaler_xout = StandardScaler(
            self.training_data[:, self.x_idx_out], self.device
        )
        self.scaler_zin = StandardScaler(
            self.training_data[:, self.z_idx_in], self.device
        )
        self.scaler_zout = StandardScaler(
            self.training_data[:, self.z_idx_out], self.device
        )
        self.model.set_scalers(scaler_xin=self.scaler_xin,
                               scaler_xout=self.scaler_xout,
                               scaler_zin=self.scaler_zin,
                               scaler_zout=self.scaler_zout)
    
    def save_random_traj(self, x_mesh, w_c_arr, nb_trajs, verbose, tsim, dt,
                         std=0.01):
        with torch.no_grad():
            # Estimation over the test trajectories with T_star
            nb_trajs += w_c_arr.shape[0]

            random_idx = np.random.choice(np.arange(x_mesh.shape[0]),
                                          size=(nb_trajs,), replace=False)
            trajs_init = x_mesh[random_idx]
            traj_folder = os.path.join(self.results_folder, "Test_trajectories")
            tq, simulation = self.system.simulate(trajs_init, tsim, dt)
            measurement = self.model.h(simulation)
            noise = (
                torch.normal(0, std, size=(measurement.shape[0], 1))
                .repeat(1, nb_trajs)
                .unsqueeze(2)
            )
            measurement = measurement.add(noise)

            # Save these test trajectories
            os.makedirs(traj_folder, exist_ok=True)
            traj_error = 0.0

            for i in range(nb_trajs):
                # TODO run predictions in parallel for all test trajectories!!!
                # Need to figure out how to interpolate y in parallel for all
                # trajectories!!!
                y = torch.cat((tq.unsqueeze(1), measurement[:, i]), dim=1)

                if i < len(w_c_arr):
                    w_c = w_c_arr[i]
                else:
                    w_c = rd.uniform(0.5, 1.5)

                # estimation = self.model.predict(y, tsim, dt, w_c).detach()
                estimation, z = self.model.predict(y, tsim, dt, w_c, out_z=True)
                # TODO delete
                rmse = RMSE(simulation[:, i], estimation)
                traj_error += rmse

                current_traj_folder = os.path.join(traj_folder, f"Traj_{i}")
                os.makedirs(current_traj_folder, exist_ok=True)

                self.save_csv(
                    simulation[:, i].cpu().numpy(),
                    os.path.join(current_traj_folder, f"True_traj_{i}.csv"),
                )
                self.save_csv(
                    estimation.cpu().numpy(),
                    os.path.join(current_traj_folder, f"Estimated_traj_{i}.csv"),
                )

                for j in range(estimation.shape[1]):
                    name = "Traj" + str(j) + ".pdf"
                    plt.plot(
                        tq, simulation[:, i, j].detach().numpy(), label=rf"$x_{j + 1}$"
                    )
                    plt.plot(
                        tq, estimation[:, j].detach().numpy(), label=rf"$\hat{{x}}_{j + 1}$"
                    )
                    plt.legend(loc=1)
                    plt.title(rf"Random trajectory for $\omega_c$ {w_c:0.2g}, "
                              rf"RMSE = "rf"{rmse:0.2g}")
                    plt.xlabel(rf"$t$")
                    plt.ylabel(rf"$x_{j + 1}$")
                    plt.savefig(
                        os.path.join(current_traj_folder, name), bbox_inches="tight"
                    )
                    if verbose:
                        plt.show()
                    plt.close("all")
                # TODO delete
                name = "Phase_portrait.pdf"
                plt.plot(
                    simulation[:, i, 0].detach().numpy(), simulation[:, i,
                                                          1].detach().numpy(), label=rf"True"
                )
                plt.plot(
                    estimation[:, 0].detach().numpy(), estimation[:, 1].detach().numpy(),
                    label=rf"Predicted"
                )
                plt.legend(loc=1)
                plt.title(rf"Random trajectory for $\omega_c$ {w_c:0.2g}, "
                          rf"RMSE = "rf"{rmse:0.2g}")
                plt.xlabel(rf"$x_1$")
                plt.ylabel(rf"$x_2$")
                plt.savefig(
                    os.path.join(current_traj_folder, name), bbox_inches="tight"
                )
                plt.close("all")
                for j in range(z.shape[1]-1):
                    name = "Traj_z" + str(j) + ".pdf"
                    plt.plot(
                        tq, z[:, j].detach().numpy(), label=rf"$z_{j + 1}$"
                    )
                    plt.legend(loc=1)
                    plt.title(rf"Random trajectory for $\omega_c$ {w_c:0.2g}, "
                              rf"RMSE = "rf"{rmse:0.2g}")
                    plt.xlabel(rf"$t$")
                    plt.ylabel(rf"$z_{j + 1}$")
                    plt.savefig(
                        os.path.join(current_traj_folder, name), bbox_inches="tight"
                    )
                    if verbose:
                        plt.show()
                    plt.close("all")

            filename = "RMSE_traj.txt"
            with open(os.path.join(traj_folder, filename), "w") as f:
                print(traj_error / nb_trajs, file=f)

    def save_trj(self, init_state, w_c_arr, nb_trajs, verbose, tsim, dt, var=0.2):
        with torch.no_grad():
            # Estimation over the test trajectories with T_star
            nb_trajs += w_c_arr.shape[0]
            traj_folder = os.path.join(self.results_folder, "Test_trajectories_{}".format(str(var)))
            tq, simulation = self.system.simulate(init_state, tsim, dt)

            noise = torch.normal(0, var, size=(simulation.shape))

            simulation_noise = simulation.add(noise)

            measurement = self.model.h(simulation_noise)

            # Save these test trajectories
            os.makedirs(traj_folder, exist_ok=True)
            traj_error = 0.0

            for i in range(nb_trajs):
                # TODO run predictions in parallel for all test trajectories!!!
                # Need to figure out how to interpolate y in parallel for all
                # trajectories!!!
                y = torch.cat((tq.unsqueeze(1), measurement), dim=1)

                if i < len(w_c_arr):
                    w_c = w_c_arr[i]
                else:
                    w_c = rd.uniform(0.2, 1.5)

                estimation = self.model.predict(y, tsim, dt, w_c).detach()
                error = RMSE(simulation, estimation)
                traj_error += error

                current_traj_folder = os.path.join(traj_folder, f"Traj_{i}")
                os.makedirs(current_traj_folder, exist_ok=True)

                filename = f"RMSE_{i}.txt"
                with open(os.path.join(current_traj_folder, filename), "w") as f:
                    print(error.cpu().numpy(), file=f)

                self.save_csv(
                    simulation.cpu().numpy(),
                    os.path.join(current_traj_folder, f"True_traj_{i}.csv"),
                )
                self.save_csv(
                    estimation.cpu().numpy(),
                    os.path.join(current_traj_folder, f"Estimated_traj_{i}.csv"),
                )

                for j in range(estimation.shape[1]):
                    name = "Traj" + str(j) + ".pdf"
                    if j == 0:
                        plt.plot(
                            tq, measurement[:, j].detach().numpy(), "-", label=r"$y$"
                        )
                    plt.plot(
                        tq, simulation[:, j].detach().numpy(), "--", label=rf"$x_{j + 1}$"
                    )
                    plt.plot(
                        tq,
                        estimation[:, j].detach().numpy(),
                        "-.",
                        label=rf"$\hat{{x}}_{j + 1}$",
                    )
                    plt.legend(loc=1)
                    plt.grid(visible=True)
                    plt.title(
                        rf"Test trajectory for $\omega_c = $ "
                        rf"{w_c:0.2g}, RMSE = {error:0.2g}"
                    )
                    plt.xlabel(rf"$t$")
                    plt.ylabel(rf"$x_{j + 1}$")
                    plt.savefig(
                        os.path.join(current_traj_folder, name), bbox_inches="tight"
                    )
                    if verbose:
                        plt.show()
                    plt.clf()
                    plt.close("all")

            filename = "RMSE_traj.txt"
            with open(os.path.join(traj_folder, filename), "w") as f:
                print(traj_error / nb_trajs, file=f)

    def save_rmse_wc(self, mesh, w_c_array, verbose):
        with torch.no_grad():
            errors = np.zeros((len(w_c_array)))

            for j in range(mesh.shape[-1]):
                x_mesh = mesh[:, self.x_idx_out, j]
                z_mesh = mesh[:, self.z_idx_in, j]

                # noise = torch.normal(0, 0.01, size=(z_mesh.shape[0], z_mesh.shape[1]))
                # z_mesh.add(noise)

                # compute x_hat for every w_c
                x_hat_star = self.model("T_star", z_mesh)

                errors[j] = RMSE(x_mesh, x_hat_star).detach().numpy()

            # https://stackoverflow.com/questions/37822925/how-to-smooth-by-interpolation-when-using-pcolormesh
            name = "RMSE_w_c.pdf"
            self.save_csv(
                np.concatenate(
                    (np.expand_dims(w_c_array, 1), np.expand_dims(errors, 1)), axis=1
                ),
                os.path.join(self.results_folder, "RMSE.csv"),
            )
            plt.plot(w_c_array, errors)
            plt.grid(False)
            plt.title(r"RMSE between $x$ and $\hat{x}$")
            plt.xlabel(rf"$\omega_c$")
            plt.ylabel(r"RMSE($x$, $\hat{x}$)")
            plt.savefig(os.path.join(self.results_folder, name), bbox_inches="tight")
            if verbose:
                plt.show()
                plt.close("all")

            plt.clf()
            plt.close("all")

    def save_pdf_heatmap(self, mesh, verbose):
        with torch.no_grad():
            for j in range(mesh.shape[-1]):
                x_mesh = mesh[:, self.x_idx_out, j]
                z_mesh = mesh[:, self.z_idx_in, j]
                w_c = z_mesh[0, -1]

                # compute x_hat for every w_c
                x_hat_star = self.model("T_star", z_mesh)

                error = RMSE(x_mesh, x_hat_star, dim=1)

                # TODO DELETE
                tq, simulation = self.system.simulate(
                    torch.tensor([0.1, 0.1]), (0, 60), 1e-2
                )
                measurement = self.model.h(simulation)
                y = torch.cat((tq.unsqueeze(1), measurement), dim=1)
                estimation = self.model.predict(y, (0, 60), 1e-2, w_c).detach()

                for i in range(1, x_mesh.shape[1]):
                    # https://stackoverflow.com/questions/37822925/how-to-smooth-by-interpolation-when-using-pcolormesh
                    name = "RMSE_heatmap" + str(j) + ".pdf"
                    plt.scatter(
                        x_mesh[:, i - 1],
                        x_mesh[:, i],
                        cmap="jet",
                        c=np.log(error.detach().numpy()),
                        # vmin=-11,
                        # vmax=-3,
                    )
                    cbar = plt.colorbar()
                    cbar.set_label("Log estimation error")
                    # cbar.set_label("Log estimation error")

<<<<<<< HEAD
                    plt.plot(simulation[:, 0], simulation[:, 1])
                    plt.plot(estimation[:, 0], estimation[:, 1])
=======
                plt.plot(simulation[:,0], simulation[:,1])
                plt.plot(estimation[:, 0], estimation[:, 1], '--')
>>>>>>> d3f9116e

                    plt.title(
                        r"RMSE between $x$ and $\hat{x}$"
                        + rf" with $\omega_c =$ {w_c.item():0.2g}"
                    )
                    plt.grid(False)
                    plt.xlabel(rf"$x_{i}$")
                    plt.ylabel(rf"$x_{i + 1}$")
                    plt.legend(loc=1)
                    plt.savefig(
                        os.path.join(self.results_folder, name), bbox_inches="tight"
                    )
                    if verbose:
                        plt.show()
                        plt.close("all")

                    plt.clf()
                    plt.close("all")

    def plot_sensitiviy_wc(self, mesh, w_c_array, verbose,
                           y_lim=[None, None], save=True, path=''):
        errors = np.zeros((len(w_c_array), 3))
        if path == '':
            path = os.path.join(self.results_folder, 'xzi_mesh')
            os.makedirs(path, exist_ok=True)

        D_arr = torch.zeros(0, 3, 3)
        for j in range(len(w_c_array)):
            wc = w_c_array[j]
            self.model.D, _ = self.model.set_DF(wc)

            if save:
                x_mesh = mesh[:, self.x_idx_in, j]
                z_mesh = mesh[:, self.z_idx_in, j]

                file = pd.DataFrame(mesh[:, :, j])
                file.to_csv(os.path.join(
                    path, f'xzi_data_wc{wc:0.2g}.csv'), header=False)
                for i in self.x_idx_out[:-1] + self.z_idx_out[:-1]:
                    plt.scatter(mesh[:, i, j], mesh[:, i + 1, j])
                    plt.savefig(os.path.join(
                        path, f'xzi_data_wc{wc:0.2g}_{i}.pdf'),
                        bbox_inches='tight')
                    plt.xlabel(rf'$x_{i}$')
                    plt.xlabel(rf'$x_{i+1}$')
                    plt.clf()
                    plt.close('all')
            else:
                # Load mesh that was saved in path
                df = pd.read_csv(os.path.join(
                    path, f'xzi_data_wc{wc:0.2g}.csv'), sep=',',
                    header=None)
                mesh = torch.from_numpy(df.drop(df.columns[0], axis=1).values)
                x_mesh = mesh[:, self.x_idx_in]
                z_mesh = mesh[:, self.z_idx_in]

            errors[j] = self.model.sensitivity_norm(x_mesh, z_mesh, save=save,
                                                    path=path, version=3)
            D_arr = torch.cat((D_arr, torch.unsqueeze(self.model.D, 0)))

        # errors = functional.normalize(errors)
        self.save_csv(
            D_arr.flatten(1, -1),
            os.path.join(path, "D_arr.csv"),
        )
        self.save_csv(
            w_c_array,
            os.path.join(path, "w_c_array.csv"),
        )
        self.save_csv(
            np.concatenate((np.expand_dims(w_c_array, 1), errors), axis=1),
            os.path.join(path, "sensitivity.csv"),
        )
        name = "sensitivity_wc.pdf"
        blue = "tab:blue"
        orange = "tab:orange"
        green = "tab:green"

        fig, ax1 = plt.subplots()

        ax1.set_xlabel(r"$\omega_c$")
        # ax1.set_ylabel('exp', color=color)
        ax1.tick_params(axis='y')
        # line_1 = ax1.plot(
        #     w_c_array,
        #     errors[:, 0],
        #     label=r"$\frac{1}{N}\max_{z_i} \left| \frac{\partial \mathcal{T}^*}{\partial z} (z_i) \right|_{l^2}$",
        #     color=blue
        # )
        # line_2 = ax1.plot(w_c_array, errors[:, 1], label=r"$\left| G \right|_\infty$", color=green)

        ax2 = ax1.twinx()

        line_3 = ax1.plot(
            w_c_array,
            errors[:, 2],
            label=r"$\max_{z_i} \left| \frac{\partial \mathcal{T}^*}{\partial z} (z_i) \right| \left| G_{\epsilon} \right|_\infty$",
            color=orange,
        )
        ax2.tick_params(axis='y')
        fig.tight_layout()

        # added these three lines
        # lns = line_3 + line_1 + line_2
        lns = line_3
        labs = [l.get_label() for l in lns]
        ax1.legend(lns, labs, loc=1)
        ax1.grid(False)

        plt.title("Gain tuning criterion")

        plt.savefig(os.path.join(self.results_folder, name), bbox_inches="tight")

        if verbose:
            plt.show()
            plt.close("all")

        plt.clf()
        plt.close("all")

    def plot_traj_error(
        self, init_state, w_c_arr, nb_trajs, verbose, tsim, dt, var=0.0
    ):
        with torch.no_grad():
            # Estimation over the test trajectories with T_star

            nb_trajs += w_c_arr.shape[0]
            traj_folder = os.path.join(self.results_folder, "Test_trajectories_error_{}".format(str(var)))
            tq, simulation = self.system.simulate(init_state, tsim, dt)

            noise = torch.normal(0, var, size=(simulation.shape[0], 2))

            measurement_noise = simulation.add(noise)

            measurement = self.model.h(measurement_noise)
            # measurement = measurement.add(noise)

            # Save these test trajectories
            os.makedirs(traj_folder, exist_ok=True)
            traj_error = 0.0

            plot_style = ["-", "--", "-."]

            for i in range(nb_trajs):
                # TODO run predictions in parallel for all test trajectories!!!
                # Need to figure out how to interpolate y in parallel for all
                # trajectories!!!
                y = torch.cat((tq.unsqueeze(1), measurement), dim=1)

                if i < len(w_c_arr):
                    w_c = w_c_arr[i]
                else:
                    w_c = rd.uniform(0.2, 1.5)

                estimation = self.model.predict(y, tsim, dt, w_c).detach()
                error = RMSE(simulation, estimation)
                traj_error += error

                current_traj_folder = os.path.join(traj_folder, f"Traj_{i}")
                os.makedirs(current_traj_folder, exist_ok=True)

                filename = f"RMSE_{i}.txt"
                with open(os.path.join(current_traj_folder, filename), "w") as f:
                    print(error.cpu().numpy(), file=f)

                self.save_csv(
                    simulation.cpu().numpy(),
                    os.path.join(current_traj_folder, f"True_traj_{i}.csv"),
                )
                self.save_csv(
                    estimation.cpu().numpy(),
                    os.path.join(current_traj_folder, f"Estimated_traj_{i}.csv"),
                )

                self.save_csv(
                    abs(estimation.cpu().numpy() - simulation.cpu().numpy()),
                    os.path.join(current_traj_folder, f"Error_traj_{i}.csv"),
                )

                # for i in range(simulation.shape[1]):
                name = "Traj" + str(1) + ".pdf"
                plt.plot(
                    tq,
                    estimation[:, 1].cpu().numpy() - simulation[:, 1].cpu().numpy(),
                    plot_style[i],
                    linewidth=0.8,
                    markersize=1,
                    label=rf"$\omega_c = {float(w_c_arr[i]):0.2g}$",
                )

            plt.legend(loc=1)
            plt.grid(visible=True)
            plt.title(rf"Test trajectory error")
            plt.xlabel(rf"$t$")
            plt.ylabel(rf"$\hat{{x}}_{1 + 1}-x_{1+1}$")
            plt.savefig(os.path.join(current_traj_folder, name), bbox_inches="tight")
            if verbose:
                plt.show()
            plt.clf()
            plt.close("all")

            filename = "RMSE_traj.txt"
            with open(os.path.join(traj_folder, filename), "w") as f:
                print(traj_error / nb_trajs, file=f)

    def plot_traj_sens(self, init_state, w_c_array, t_sim, dt, verbose):

        # Estimation over the test trajectories with T_star
        traj_folder = os.path.join(self.results_folder, "Test_trajectories_noise")
        tq, simulation = self.system.simulate(init_state, t_sim, dt)
        noise = torch.normal(0, 0.01, size=(simulation.shape[0], simulation.shape[1]))
        simulation = simulation.add(noise)
        measurement = self.model.h(simulation)

        # Save these test trajectories
        os.makedirs(traj_folder, exist_ok=True)

        traj_error = 0.0

        for i in range(w_c_array.shape[0]):
            # TODO run predictions in parallel for all test trajectories!!!
            # Need to figure out how to interpolate y in parallel for all
            # trajectories!!!
            self.model.D = self.model.set_D(w_c_array[i])
            y = torch.cat((tq.unsqueeze(1), measurement), dim=1)

            estimation, z_hat = self.model.predict(
                y, t_sim, dt, w_c_array[i], out_z=True
            )
            traj_error += RMSE(simulation, estimation)

            sensitivity = self.model.sensitivity(z_hat)

            current_traj_folder = os.path.join(traj_folder, f"Traj_{i}")
            os.makedirs(current_traj_folder, exist_ok=True)

            self.save_csv(
                simulation.cpu().numpy(),
                os.path.join(current_traj_folder, f"True_traj_{i}.csv"),
            )
            self.save_csv(
                estimation.cpu().numpy(),
                os.path.join(current_traj_folder, f"Estimated_traj_{i}.csv"),
            )

            for j in range(estimation.shape[1]):
                name = "Traj" + str(j) + ".pdf"
                plt.plot(tq, simulation[:, j].detach().numpy(), label=rf"$x_{j + 1}$")
                plt.plot(
                    tq, estimation[:, j].detach().numpy(), label=rf"$\hat{{x}}_{j + 1}$"
                )
                plt.plot(tq, sensitivity[:, j].detach().numpy())
                plt.legend(loc=1)
                plt.title(rf"Trajectory for $\omega_c$ {w_c_array[i]}")
                plt.xlabel(rf"$t$")
                plt.ylabel(rf"$x_{j + 1}$")
                plt.savefig(
                    os.path.join(current_traj_folder, name), bbox_inches="tight"
                )
                if verbose:
                    plt.show()
                plt.clf()
                plt.close("all")

    def plot_rmse_error(self, init_state, w_c_arr, verbose, tsim, dt, std=0.0):
        with torch.no_grad():
            # Estimation over the test trajectories with T_star
            nb_trajs = w_c_arr.shape[0]
            traj_folder = os.path.join(self.results_folder, "Test_trajectories_RMSE_{}".format(str(std)))
            tq, simulation = self.system.simulate(init_state, tsim, dt)

            noise = torch.normal(0, std, size=(simulation.shape[0], 2))

            measurement_noise = simulation.add(noise)

            measurement = self.model.h(measurement_noise)

            # Save these test trajectories
            os.makedirs(traj_folder, exist_ok=True)
            traj_error = 0.0

            plot_style = ["-", "--", "-."]

            for i in range(nb_trajs):
                # TODO run predictions in parallel for all test trajectories!!!
                # Need to figure out how to interpolate y in parallel for all
                # trajectories!!!
                y = torch.cat((tq.unsqueeze(1), measurement), dim=1)

                if i < len(w_c_arr):
                    w_c = w_c_arr[i]
                else:
                    print('error')

                estimation = self.model.predict(y, tsim, dt, w_c).detach()
                error = RMSE(simulation, estimation)
                traj_error += error

                current_traj_folder = os.path.join(traj_folder, f"Traj_{i}")
                os.makedirs(current_traj_folder, exist_ok=True)

                filename = f"RMSE_{i}.txt"
                with open(os.path.join(current_traj_folder, filename), "w") as f:
                    print(error.cpu().numpy(), file=f)

                self.save_csv(
                    simulation.cpu().numpy(),
                    os.path.join(current_traj_folder, f"True_traj_{i}.csv"),
                )
                self.save_csv(
                    estimation.cpu().numpy(),
                    os.path.join(current_traj_folder, f"Estimated_traj_{i}.csv"),
                )

                os.makedirs(current_traj_folder, exist_ok=True)

                filename = f"RMSE_{i}.txt"
                with open(os.path.join(current_traj_folder, filename), "w") as f:
                    print(error.cpu().numpy(), file=f)

                # for i in range(simulation.shape[1]):
                name = "Traj" + str(1) + ".pdf"
                plt.plot(
                    tq,
                    RMSE(estimation, simulation, 1).cpu().numpy(),
                    plot_style[i],
                    linewidth=0.8,
                    markersize=1,
                    label=rf"$\omega_c = {float(w_c_arr[i]):0.2g}$",
                )

            plt.legend(loc=1)
            plt.grid(visible=True)
            plt.title(rf"Test trajectory RMSE")
            plt.xlabel(rf"$t$")
            plt.ylabel(rf"$\hat{{x}}-x$")
            plt.savefig(os.path.join(current_traj_folder, name), bbox_inches="tight")
            if verbose:
                plt.show()
            plt.clf()
            plt.close("all")

            filename = "RMSE_traj.txt"
            with open(os.path.join(traj_folder, filename), "w") as f:
                print(traj_error, file=f)
    

    def save_results(
        self, checkpoint_path=None,
    ):
        """
        Save the model, the training and validation data. Also saving several
        metrics used for evaluating the results: heatmap of estimation error
        and estimation of several test trajectories.

        Parameters
        ----------
        checkpoint_path: str
            Path to the checkpoint from which to retrieve the best obtained
            model.
        """
        with torch.no_grad():
            if checkpoint_path:
                checkpoint_model = torch.load(checkpoint_path)
                self.load_state_dict(checkpoint_model["state_dict"])

            specs_file = self.save_specifications()

            self.save_pkl("/learner.pkl", self)

            self.save_csv(
                self.training_data.cpu().numpy(),
                os.path.join(self.results_folder, "training_data.csv"),
            )
            self.save_csv(
                self.validation_data.cpu().numpy(),
                os.path.join(self.results_folder, "validation_data.csv"),
            )

            # No control theoretic evaluation of the observer with only T
            if self.method == "T":
                return 0

            # Add t_c to specifications
            with open(specs_file, "a") as f:
                print(f"k {self.model.k}", file=f)
                print(f"t_c {self.model.t_c}", file=f)
<|MERGE_RESOLUTION|>--- conflicted
+++ resolved
@@ -342,14 +342,8 @@
                     cbar = plt.colorbar()
                     cbar.set_label("Log estimation error")
                     # cbar.set_label("Log estimation error")
-
-<<<<<<< HEAD
-                    plt.plot(simulation[:, 0], simulation[:, 1])
-                    plt.plot(estimation[:, 0], estimation[:, 1])
-=======
-                plt.plot(simulation[:,0], simulation[:,1])
-                plt.plot(estimation[:, 0], estimation[:, 1], '--')
->>>>>>> d3f9116e
+                    plt.plot(simulation[:,0], simulation[:,1])
+                    plt.plot(estimation[:, 0], estimation[:, 1], '--')
 
                     plt.title(
                         r"RMSE between $x$ and $\hat{x}$"
