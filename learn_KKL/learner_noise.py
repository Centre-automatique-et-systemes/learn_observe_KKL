import os

import random as rd

from learn_KKL.learner import Learner

import matplotlib.pyplot as plt
import matplotlib as mpl
import numpy as np
import torch
from torch.nn import functional

from .utils import RMSE

# Set double precision by default
torch.set_default_tensor_type(torch.DoubleTensor)
torch.set_default_dtype(torch.float64)


class LearnerNoise(Learner):
    def save_random_traj(self, x_mesh, w_c_arr, nb_trajs, verbose, tsim, dt):
        # Estimation over the test trajectories with T_star
        nb_trajs += w_c_arr.shape[0]

        random_idx = np.random.choice(np.arange(x_mesh.shape[0]),
                                      size=(nb_trajs,), replace=False)
        trajs_init = x_mesh[random_idx]
        traj_folder = os.path.join(self.results_folder, "Test_trajectories")
        tq, simulation = self.system.simulate(trajs_init, tsim, dt)
        measurement = self.model.h(simulation)
        noise = (
            torch.normal(0, 0.01, size=(measurement.shape[0], 1))
            .repeat(1, nb_trajs)
            .unsqueeze(2)
        )
        measurement = measurement.add(noise)

        # Save these test trajectories
        os.makedirs(traj_folder, exist_ok=True)
        traj_error = 0.0

        for i in range(nb_trajs):
            # TODO run predictions in parallel for all test trajectories!!!
            # Need to figure out how to interpolate y in parallel for all
            # trajectories!!!
            y = torch.cat((tq.unsqueeze(1), measurement[:, i]), dim=1)

            if i < len(w_c_arr):
                w_c = w_c_arr[i]
            else:
                w_c = rd.uniform(0.5, 1.5)

            estimation = self.model.predict(y, tsim, dt, w_c).detach()
            traj_error += RMSE(simulation[:, i], estimation)

            current_traj_folder = os.path.join(traj_folder, f"Traj_{i}")
            os.makedirs(current_traj_folder, exist_ok=True)

            self.save_csv(
                simulation[:, i].cpu().numpy(),
                os.path.join(current_traj_folder, f"True_traj_{i}.csv"),
            )
            self.save_csv(
                estimation.cpu().numpy(),
                os.path.join(current_traj_folder, f"Estimated_traj_{i}.csv"),
            )

            for j in range(estimation.shape[1]):
                name = "Traj" + str(j) + ".pdf"
                plt.plot(
                    tq, simulation[:, i, j].detach().numpy(), label=rf"$x_{j + 1}$"
                )
                plt.plot(
                    tq, estimation[:, j].detach().numpy(), label=rf"$\hat{{x}}_{j + 1}$"
                )
                plt.legend(loc=1)
                plt.title(rf"Random trajectory for $\omega_c$ {w_c}")
                plt.xlabel(rf"$t$")
                plt.ylabel(rf"$x_{j + 1}$")
                plt.savefig(
                    os.path.join(current_traj_folder, name), bbox_inches="tight"
                )
                if verbose:
                    plt.show()
                plt.close("all")

        filename = "RMSE_traj.txt"
        with open(os.path.join(traj_folder, filename), "w") as f:
            print(traj_error / nb_trajs, file=f)

    def save_trj(self, init_state, w_c_arr, nb_trajs, verbose, tsim, dt, var=0.2):
        # Estimation over the test trajectories with T_star
        nb_trajs += w_c_arr.shape[0]
        traj_folder = os.path.join(self.results_folder, "Test_trajectories_{}".format(str(var)))
        tq, simulation = self.system.simulate(init_state, tsim, dt)

        noise = torch.normal(0, var, size=(simulation.shape))

        simulation_noise = simulation.add(noise)

        measurement = self.model.h(simulation_noise)

        # Save these test trajectories
        os.makedirs(traj_folder, exist_ok=True)
        traj_error = 0.0

        for i in range(nb_trajs):
            # TODO run predictions in parallel for all test trajectories!!!
            # Need to figure out how to interpolate y in parallel for all
            # trajectories!!!
            y = torch.cat((tq.unsqueeze(1), measurement), dim=1)

            if i < len(w_c_arr):
                w_c = w_c_arr[i]
            else:
                w_c = rd.uniform(0.2, 1.5)

            estimation = self.model.predict(y, tsim, dt, w_c).detach()
            error = RMSE(simulation, estimation)
            traj_error += error

            current_traj_folder = os.path.join(traj_folder, f"Traj_{i}")
            os.makedirs(current_traj_folder, exist_ok=True)

            filename = f"RMSE_{i}.txt"
            with open(os.path.join(current_traj_folder, filename), "w") as f:
                print(error.cpu().numpy(), file=f)

            self.save_csv(
                simulation.cpu().numpy(),
                os.path.join(current_traj_folder, f"True_traj_{i}.csv"),
            )
            self.save_csv(
                estimation.cpu().numpy(),
                os.path.join(current_traj_folder, f"Estimated_traj_{i}.csv"),
            )

            for j in range(estimation.shape[1]):
                name = "Traj" + str(j) + ".pdf"
                if j == 0:
<<<<<<< HEAD
                    plt.plot(tq, simulation_noise[:, j].detach().numpy(), '-', label=r"$y$")
                plt.plot(tq, simulation[:, j].detach().numpy(), '--', label=rf"$x_{j + 1}$")
=======
                    plt.plot(
                        tq, measurement_noise[:, j].detach().numpy(), "-", label=r"$y$"
                    )
                plt.plot(
                    tq, simulation[:, j].detach().numpy(), "--", label=rf"$x_{j + 1}$"
                )
>>>>>>> df5462fb
                plt.plot(
                    tq,
                    estimation[:, j].detach().numpy(),
                    "-.",
                    label=rf"$\hat{{x}}_{j + 1}$",
                )
                plt.legend(loc=1)
                plt.grid(visible=True)
                plt.title(
                    rf"Test trajectory for $\omega_c = $ {np.round(w_c, 3)}, RMSE = {np.round(error.numpy(),4)}"
                )
                plt.xlabel(rf"$t$")
                plt.ylabel(rf"$x_{j + 1}$")
                plt.savefig(
                    os.path.join(current_traj_folder, name), bbox_inches="tight"
                )
                if verbose:
                    plt.show()
                plt.clf()
                plt.close("all")
            # TODO DELETE
            name = "Phase_portrait.pdf"
            plt.plot(
                simulation[:, 0].detach().numpy(),
                simulation[:, 1].detach().numpy(),
                "--",
                label=rf"True",
            )
            plt.plot(
                estimation[:, 0].detach().numpy(),
                estimation[:, 1].detach().numpy(),
                "--",
                label=rf"Estimated",
            )
            plt.legend(loc=1)
            plt.grid(visible=True)
            plt.title(
                rf"Test trajectory for $\omega_c$ {np.round(w_c, 3)}, RMSE {np.round(error.numpy(), 4)}"
            )
            plt.xlabel(rf"$x_{1}$")
            plt.ylabel(rf"$x_{2}$")
            plt.savefig(os.path.join(current_traj_folder, name), bbox_inches="tight")
            if verbose:
                plt.show()
            plt.clf()
            plt.close("all")

        filename = "RMSE_traj.txt"
        with open(os.path.join(traj_folder, filename), "w") as f:
            print(traj_error / nb_trajs, file=f)

    def save_rmse_wc(self, mesh, w_c_array, verbose):
        errors = np.zeros((len(w_c_array)))

        for j in range(mesh.shape[-1]):
            x_mesh = mesh[:, : self.model.dim_x, j]
            z_mesh = mesh[:, self.model.dim_x :, j]

            # noise = torch.normal(0, 0.01, size=(z_mesh.shape[0], z_mesh.shape[1]))
            # z_mesh.add(noise)

            # compute x_hat for every w_c
            x_hat_star = self.model("T_star", z_mesh)

            errors[j] = RMSE(x_mesh, x_hat_star).detach().numpy()

        # https://stackoverflow.com/questions/37822925/how-to-smooth-by-interpolation-when-using-pcolormesh
        name = "RMSE_w_c.pdf"
        self.save_csv(
            np.concatenate(
                (np.expand_dims(w_c_array, 1), np.expand_dims(errors, 1)), axis=1
            ),
            os.path.join(self.results_folder, "RMSE.csv"),
        )
        plt.plot(w_c_array, errors)
        plt.grid(False)
        plt.title(r"RMSE between $x$ and $\hat{x}$")
        plt.xlabel(rf"$\omega_c$")
        plt.ylabel(r"RMSE($x$, $\hat{x}$)")
        plt.savefig(os.path.join(self.results_folder, name), bbox_inches="tight")
        if verbose:
            plt.show()
            plt.close("all")

        plt.clf()
        plt.close("all")

    def save_pdf_heatmap(self, mesh, verbose):
        for j in range(mesh.shape[-1]):
            x_mesh = mesh[:, : self.model.dim_x, j]
            z_mesh = mesh[:, self.model.dim_x :, j]
            w_c = z_mesh[0, -1]

            # compute x_hat for every w_c
            x_hat_star = self.model("T_star", z_mesh)

            error = RMSE(x_mesh, x_hat_star, dim=1)

            # TODO DELETE
            tq, simulation = self.system.simulate(
                torch.tensor([0.1, 0.1]), (0, 60), 1e-2
            )
            measurement = self.model.h(simulation)
            y = torch.cat((tq.unsqueeze(1), measurement), dim=1)
            estimation = self.model.predict(y, (0, 60), 1e-2, w_c).detach()

            for i in range(1, x_mesh.shape[1]):
                # https://stackoverflow.com/questions/37822925/how-to-smooth-by-interpolation-when-using-pcolormesh
                name = "RMSE_heatmap" + str(j) + ".pdf"
                plt.scatter(
                    x_mesh[:, i - 1],
                    x_mesh[:, i],
                    cmap="jet",
                    c=np.log(error.detach().numpy()),
                    # vmin=-11,
                    # vmax=-3,
                )
                cbar = plt.colorbar()
                cbar.set_label("Log estimation error")
                # cbar.set_label("Log estimation error")

                plt.plot(simulation[:, 0], simulation[:, 1])
                plt.plot(estimation[:, 0], estimation[:, 1])

                plt.title(
                    r"RMSE between $x$ and $\hat{x}$"
                    + rf" with $\omega_c =$ {round(w_c.item(), 2)}"
                )
                plt.grid(False)
                plt.xlabel(rf"$x_{i}$")
                plt.ylabel(rf"$x_{i + 1}$")
                plt.legend(loc=1)
                plt.savefig(
                    os.path.join(self.results_folder, name), bbox_inches="tight"
                )
                if verbose:
                    plt.show()
                    plt.close("all")

                plt.clf()
                plt.close("all")

    def plot_sensitiviy_wc(self, mesh, w_c_array, verbose, y_lim=[None, None]):
        errors = np.zeros((len(w_c_array), 3))

        for j in range(len(w_c_array)):
            z_mesh = mesh[:, self.model.dim_x:, j]
            self.model.D, _ = self.model.set_DF(w_c_array[j])
            errors[j] = self.model.sensitivity_norm(z_mesh)

        # errors = functional.normalize(errors)
        self.save_csv(
            np.concatenate((np.expand_dims(w_c_array, 1), errors), axis=1),
            os.path.join(self.results_folder, "sensitivity.csv"),
        )
        name = "sensitivity_wc.pdf"
        blue = "tab:blue"
        orange = "tab:orange"
        green = "tab:green"

        fig, ax1 = plt.subplots()

        ax1.set_xlabel(r"$\omega_c$")
        # ax1.set_ylabel('exp', color=color)
        ax1.tick_params(axis='y')
        # line_1 = ax1.plot(
        #     w_c_array,
        #     errors[:, 0],
        #     label=r"$\frac{1}{N}\max_{z_i} \left| \frac{\partial \mathcal{T}^*}{\partial z} (z_i) \right|_{l^2}$",
        #     color=blue
        # )
        # line_2 = ax1.plot(w_c_array, errors[:, 1], label=r"$\left| G \right|_\infty$", color=green)

        ax2 = ax1.twinx()

        line_3 = ax1.plot(
            w_c_array,
            errors[:, 2],
            label=r"$\frac{1}{N}\max_{z_i} \left| \frac{\partial \mathcal{T}^*}{\partial z} (z_i) \right| \left| G_{\epsilon} \right|_\infty$",
            color=orange,
        )
        ax2.tick_params(axis='y')
        fig.tight_layout()

        # added these three lines
        # lns = line_3 + line_1 + line_2
        lns = line_3
        labs = [l.get_label() for l in lns]
        ax1.legend(lns, labs, loc=1)
        ax1.grid(False)

        plt.title("Gain tuning criterion")

        plt.savefig(os.path.join(self.results_folder, name), bbox_inches="tight")

        if verbose:
            plt.show()
            plt.close("all")

        plt.clf()
        plt.close("all")

    def plot_traj_error(
        self, init_state, w_c_arr, nb_trajs, verbose, tsim, dt, var=0.0
    ):
        # Estimation over the test trajectories with T_star

        nb_trajs += w_c_arr.shape[0]
        traj_folder = os.path.join(self.results_folder, "Test_trajectories_error_{}".format(str(var)))
        tq, simulation = self.system.simulate(init_state, tsim, dt)

        noise = torch.normal(0, var, size=(simulation.shape[0], 2))

        measurement_noise = simulation.add(noise)

        measurement = self.model.h(measurement_noise)
        # measurement = measurement.add(noise)

        # Save these test trajectories
        os.makedirs(traj_folder, exist_ok=True)
        traj_error = 0.0

        plot_style = ["-", "--", "-."]

        for i in range(nb_trajs):
            # TODO run predictions in parallel for all test trajectories!!!
            # Need to figure out how to interpolate y in parallel for all
            # trajectories!!!
            y = torch.cat((tq.unsqueeze(1), measurement), dim=1)

            if i < len(w_c_arr):
                w_c = w_c_arr[i]
            else:
                w_c = rd.uniform(0.2, 1.5)

            estimation = self.model.predict(y, tsim, dt, w_c).detach()
            error = RMSE(simulation, estimation)
            traj_error += error

            current_traj_folder = os.path.join(traj_folder, f"Traj_{i}")
            os.makedirs(current_traj_folder, exist_ok=True)

            filename = f"RMSE_{i}.txt"
            with open(os.path.join(current_traj_folder, filename), "w") as f:
                print(error.cpu().numpy(), file=f)

            self.save_csv(
                simulation.cpu().numpy(),
                os.path.join(current_traj_folder, f"True_traj_{i}.csv"),
            )
            self.save_csv(
                estimation.cpu().numpy(),
                os.path.join(current_traj_folder, f"Estimated_traj_{i}.csv"),
            )

            self.save_csv(
                abs(estimation.cpu().numpy() - simulation.cpu().numpy()),
                os.path.join(current_traj_folder, f"Error_traj_{i}.csv"),
            )

            # for i in range(simulation.shape[1]):
            name = "Traj" + str(1) + ".pdf"
            plt.plot(
                tq,
                estimation[:, 1].cpu().numpy() - simulation[:, 1].cpu().numpy(),
                plot_style[i],
                linewidth=0.8,
                markersize=1,
                label=rf"$\omega_c = {round(float(w_c_arr[i]), 2)}$",
            )

        plt.legend(loc=1)
        plt.grid(visible=True)
        plt.title(rf"Test trajectory error")
        plt.xlabel(rf"$t$")
        plt.ylabel(rf"$\hat{{x}}_{1 + 1}-x_{1+1}$")
        plt.savefig(os.path.join(current_traj_folder, name), bbox_inches="tight")
        if verbose:
            plt.show()
        plt.clf()
        plt.close("all")

        filename = "RMSE_traj.txt"
        with open(os.path.join(traj_folder, filename), "w") as f:
            print(traj_error / nb_trajs, file=f)

    def plot_traj_sens(self, init_state, w_c_array, t_sim, dt, verbose):

        # Estimation over the test trajectories with T_star
        traj_folder = os.path.join(self.results_folder, "Test_trajectories_noise")
        tq, simulation = self.system.simulate(init_state, t_sim, dt)
        noise = torch.normal(0, 0.01, size=(simulation.shape[0], simulation.shape[1]))
        simulation = simulation.add(noise)
        measurement = self.model.h(simulation)

        # Save these test trajectories
        os.makedirs(traj_folder, exist_ok=True)

        for i in range(w_c_array.shape[0]):
            # TODO run predictions in parallel for all test trajectories!!!
            # Need to figure out how to interpolate y in parallel for all
            # trajectories!!!
            self.model.D = self.model.set_D(w_c_array[i])
            y = torch.cat((tq.unsqueeze(1), measurement), dim=1)

            estimation, z_hat = self.model.predict(
                y, t_sim, dt, w_c_array[i], out_z=True
            )
            traj_error += RMSE(simulation, estimation)

            sensitivity = self.model.sensitivity(z_hat)

            current_traj_folder = os.path.join(traj_folder, f"Traj_{i}")
            os.makedirs(current_traj_folder, exist_ok=True)

            self.save_csv(
                simulation.cpu().numpy(),
                os.path.join(current_traj_folder, f"True_traj_{i}.csv"),
            )
            self.save_csv(
                estimation.cpu().numpy(),
                os.path.join(current_traj_folder, f"Estimated_traj_{i}.csv"),
            )

            for j in range(estimation.shape[1]):
                name = "Traj" + str(j) + ".pdf"
                plt.plot(tq, simulation[:, j].detach().numpy(), label=rf"$x_{j + 1}$")
                plt.plot(
                    tq, estimation[:, j].detach().numpy(), label=rf"$\hat{{x}}_{j + 1}$"
                )
                plt.plot(tq, sensitivity[:, j].detach().numpy())
                plt.legend(loc=1)
                plt.title(rf"Trajectory for $\omega_c$ {w_c_array[i]}")
                plt.xlabel(rf"$t$")
                plt.ylabel(rf"$x_{j + 1}$")
                plt.savefig(
                    os.path.join(current_traj_folder, name), bbox_inches="tight"
                )
                if verbose:
                    plt.show()
                plt.clf()
                plt.close("all")

    def plot_rsme_error(self, init_state, w_c_arr, verbose, tsim, dt, std=0.0):
        # Estimation over the test trajectories with T_star
        nb_trajs = w_c_arr.shape[0]
        traj_folder = os.path.join(self.results_folder, "Test_trajectories_RMSE_{}".format(str(std)))
        tq, simulation = self.system.simulate(init_state, tsim, dt)

        noise = torch.normal(0, std, size=(simulation.shape[0], 2))

        measurement_noise = simulation.add(noise)

        measurement = self.model.h(measurement_noise)

        # Save these test trajectories
        os.makedirs(traj_folder, exist_ok=True)
        traj_error = 0.0
    
        # Save these test trajectories
        os.makedirs(traj_folder, exist_ok=True)
        traj_error = 0.0
    
        plot_style = ["-", "--", "-."]

        for i in range(nb_trajs):
            # TODO run predictions in parallel for all test trajectories!!!
            # Need to figure out how to interpolate y in parallel for all
            # trajectories!!!
            y = torch.cat((tq.unsqueeze(1), measurement), dim=1)

            if i < len(w_c_arr):
                w_c = w_c_arr[i]
            else:
                print('error')

            estimation = self.model.predict(y, tsim, dt, w_c).detach()
            error = RMSE(simulation, estimation)
            traj_error += error

            current_traj_folder = os.path.join(traj_folder, f"Traj_{i}")
            os.makedirs(current_traj_folder, exist_ok=True)

            filename = f"RMSE_{i}.txt"
            with open(os.path.join(current_traj_folder, filename), "w") as f:
                print(error.cpu().numpy(), file=f)

            self.save_csv(
                simulation.cpu().numpy(),
                os.path.join(current_traj_folder, f"True_traj_{i}.csv"),
            )
            self.save_csv(
                estimation.cpu().numpy(),
                os.path.join(current_traj_folder, f"Estimated_traj_{i}.csv"),
            )
    
            os.makedirs(current_traj_folder, exist_ok=True)
    
            filename = f"RMSE_{i}.txt"
            with open(os.path.join(current_traj_folder, filename), "w") as f:
                print(error.cpu().numpy(), file=f)
    
            # for i in range(simulation.shape[1]):
            name = "Traj" + str(1) + ".pdf"
            plt.plot(
                tq,
                RMSE(estimation, simulation, 1).cpu().numpy(),
                plot_style[i],
                linewidth=0.8,
                markersize=1,
                label=rf"$\omega_c = {round(float(w_c_arr[i]), 2)}$",
            )
    
        plt.legend(loc=1)
        plt.grid(visible=True)
        plt.title(rf"Test trajectory RMSE")
        plt.xlabel(rf"$t$")
        plt.ylabel(rf"$\hat{{x}}-x$")
        plt.savefig(os.path.join(current_traj_folder, name), bbox_inches="tight")
        if verbose:
            plt.show()
        plt.clf()
        plt.close("all")
    
        filename = "RMSE_traj.txt"
        with open(os.path.join(traj_folder, filename), "w") as f:
            print(traj_error, file=f)
    

    def save_results(
<<<<<<< HEAD
        self,
        checkpoint_path=None,
=======
        self, checkpoint_path=None,
>>>>>>> df5462fb
    ):
        """
        Save the model, the training and validation data. Also saving several
        metrics used for evaluating the results: heatmap of estimation error
        and estimation of several test trajectories.

        Parameters
        ----------
        checkpoint_path: str
            Path to the checkpoint from which to retrieve the best obtained
            model.
        """
        with torch.no_grad():
            if checkpoint_path:
                checkpoint_model = torch.load(checkpoint_path)
                self.load_state_dict(checkpoint_model["state_dict"])

            specs_file = self.save_specifications()

            self.save_pkl("/learner.pkl", self)

            self.save_csv(
                self.training_data.cpu().numpy(),
                os.path.join(self.results_folder, "training_data.csv"),
            )
            self.save_csv(
                self.validation_data.cpu().numpy(),
                os.path.join(self.results_folder, "validation_data.csv"),
            )

            # No control theoretic evaluation of the observer with only T
            if self.method == "T":
                return 0

            # Add t_c to specifications
            with open(specs_file, "a") as f:
                print(f"k {self.model.k}", file=f)
                print(f"t_c {self.model.t_c}", file=f)
<|MERGE_RESOLUTION|>--- conflicted
+++ resolved
@@ -7,6 +7,7 @@
 import matplotlib.pyplot as plt
 import matplotlib as mpl
 import numpy as np
+import pandas as pd
 import torch
 from torch.nn import functional
 
@@ -138,17 +139,12 @@
             for j in range(estimation.shape[1]):
                 name = "Traj" + str(j) + ".pdf"
                 if j == 0:
-<<<<<<< HEAD
-                    plt.plot(tq, simulation_noise[:, j].detach().numpy(), '-', label=r"$y$")
-                plt.plot(tq, simulation[:, j].detach().numpy(), '--', label=rf"$x_{j + 1}$")
-=======
                     plt.plot(
-                        tq, measurement_noise[:, j].detach().numpy(), "-", label=r"$y$"
+                        tq, measurement[:, j].detach().numpy(), "-", label=r"$y$"
                     )
                 plt.plot(
                     tq, simulation[:, j].detach().numpy(), "--", label=rf"$x_{j + 1}$"
                 )
->>>>>>> df5462fb
                 plt.plot(
                     tq,
                     estimation[:, j].detach().numpy(),
@@ -291,18 +287,59 @@
                 plt.clf()
                 plt.close("all")
 
-    def plot_sensitiviy_wc(self, mesh, w_c_array, verbose, y_lim=[None, None]):
+    def plot_sensitiviy_wc(self, mesh, w_c_array, verbose,
+                           y_lim=[None, None], save=True, path=''):
         errors = np.zeros((len(w_c_array), 3))
-
+        if path == '':
+            path = os.path.join(self.results_folder, 'zi_mesh')
+            os.makedirs(path, exist_ok=True)
+
+        D_arr = torch.zeros(0, 3, 3)
         for j in range(len(w_c_array)):
-            z_mesh = mesh[:, self.model.dim_x:, j]
-            self.model.D, _ = self.model.set_DF(w_c_array[j])
-            errors[j] = self.model.sensitivity_norm(z_mesh)
+            wc = w_c_array[j]
+            self.model.D, _ = self.model.set_DF(wc)
+
+            if save:
+                z_mesh = mesh[:, self.model.dim_x:, j]
+
+                file = pd.DataFrame(mesh[:, :, j])
+                file.to_csv(os.path.join(
+                    path, f'zi_data_wc{wc:0.3g}.csv'), header=False)
+                for i in range(self.model.dim_x, self.model.dim_x +
+                                                 self.model.dim_z - 1):
+                    plt.scatter(mesh[:, i, j], mesh[:, i + 1, j])
+                    plt.savefig(os.path.join(
+                        path, f'zi_data_wc{wc:0.3g}_{i}.pdf'),
+                        bbox_inches='tight')
+                    plt.clf()
+                    plt.close('all')
+            else:
+                # Load mesh that was saved in path
+                # df = pd.read_csv(os.path.join(
+                #     path, f'zi_data_wc{wc:0.3g}.csv'), sep=',',
+                #     header=None)
+                df = pd.read_csv(os.path.join(
+                    path, f'zi_data_wc{round(float(wc), 2)}.csv'), sep=',',
+                    header=None)
+                mesh = torch.from_numpy(df.drop(df.columns[0], axis=1).values)
+                z_mesh = mesh[:, self.model.dim_x:]
+
+
+            errors[j] = self.model.sensitivity_norm(z_mesh, save=save, path=path)
+            D_arr = torch.cat((D_arr, torch.unsqueeze(self.model.D, 0)))
 
         # errors = functional.normalize(errors)
         self.save_csv(
+            D_arr.flatten(1, -1),
+            os.path.join(path, "D_arr.csv"),
+        )
+        self.save_csv(
+            w_c_array,
+            os.path.join(path, "w_c_array.csv"),
+        )
+        self.save_csv(
             np.concatenate((np.expand_dims(w_c_array, 1), errors), axis=1),
-            os.path.join(self.results_folder, "sensitivity.csv"),
+            os.path.join(path, "sensitivity.csv"),
         )
         name = "sensitivity_wc.pdf"
         blue = "tab:blue"
@@ -447,6 +484,8 @@
         # Save these test trajectories
         os.makedirs(traj_folder, exist_ok=True)
 
+        traj_error = 0.0
+
         for i in range(w_c_array.shape[0]):
             # TODO run predictions in parallel for all test trajectories!!!
             # Need to figure out how to interpolate y in parallel for all
@@ -492,7 +531,7 @@
                 plt.clf()
                 plt.close("all")
 
-    def plot_rsme_error(self, init_state, w_c_arr, verbose, tsim, dt, std=0.0):
+    def plot_rmse_error(self, init_state, w_c_arr, verbose, tsim, dt, std=0.0):
         # Estimation over the test trajectories with T_star
         nb_trajs = w_c_arr.shape[0]
         traj_folder = os.path.join(self.results_folder, "Test_trajectories_RMSE_{}".format(str(std)))
@@ -503,10 +542,6 @@
         measurement_noise = simulation.add(noise)
 
         measurement = self.model.h(measurement_noise)
-
-        # Save these test trajectories
-        os.makedirs(traj_folder, exist_ok=True)
-        traj_error = 0.0
     
         # Save these test trajectories
         os.makedirs(traj_folder, exist_ok=True)
@@ -579,12 +614,7 @@
     
 
     def save_results(
-<<<<<<< HEAD
-        self,
-        checkpoint_path=None,
-=======
         self, checkpoint_path=None,
->>>>>>> df5462fb
     ):
         """
         Save the model, the training and validation data. Also saving several
