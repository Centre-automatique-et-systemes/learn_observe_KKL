--- conflicted
+++ resolved
@@ -543,43 +543,4 @@
         return xdot
 
     def __repr__(self):
-<<<<<<< HEAD
-        return 'HO_unknown_freq'
-
-class pendulum(System):
-    """
-    Harmonic oscillator with unknown frequency.
-    Extended state-space where x1 is the angle, x2 is the angular velocity,
-    and x3 is the constant but unknown frequency.
-
-    See Example 8.1.1 in "Observer Design for Nonlinear Systems" by Pauline
-    Bernard for more information.
-    """
-
-    def __init__(self,mu: float = 0.1):
-        super().__init__()
-        self.dim_x = 2
-        self.dim_y = 1
-
-        self.u = self.null_controller
-        self.u_1 = self.null_controller
-        self.mu = mu
-    def f(self, x):
-        xdot = torch.zeros_like(x)
-        xdot[..., 0] = x[..., 1]
-        xdot[..., 1] = - np.sin(x[..., 0]) - self.mu * x[..., 1]
-        return xdot
-
-    def h(self, x):
-        return torch.unsqueeze(x[..., 0], dim=-1)
-
-    def g(self, x):
-        xdot = torch.zeros_like(x)
-        xdot[..., 1] = torch.ones_like(x[..., 1])
-        return xdot
-
-    def __repr__(self):
-        return 'pendulum'
-=======
         return "VanDerPol"
->>>>>>> 2b2e7314
