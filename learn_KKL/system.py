--- conflicted
+++ resolved
@@ -355,11 +355,7 @@
         return torch.zeros_like(x)
 
     def __repr__(self):
-<<<<<<< HEAD
         return "Reversed_Duffing_Oscillator"
-=======
-        return "RevDuffing"
->>>>>>> df5462fb
 
 
 class VanDerPol(System):
