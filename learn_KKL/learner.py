import os
import sys

import dill as pkl
import matplotlib.pyplot as plt
import numpy as np
import pandas as pd
import pytorch_lightning as pl
import torch
import torch.optim as optim
from torch.utils.data import DataLoader

from .utils import RMSE, StandardScaler

# Set double precision by default
torch.set_default_tensor_type(torch.DoubleTensor)
torch.set_default_dtype(torch.float64)


class Learner(pl.LightningModule):
    """
    Learner class based on pytorch-lightning
    https://pytorch-lightning.readthedocs.io/en/stable/starter/new-project.html


    Params
    ----------
    observer:
        KKL observer model.

    system:
        Dynamical system studied. Needed for simulation of test trajectories,
        so needs a simulate function.

    training_data:
        Training data.

    validation_data :
        Validation data.

    method: str
        Method for training the model's encoder, decoder, or both jointly.
        Can be 'T', 'T_star', 'Autoencoder' respectively.

    batch_size: int
        Size of the minibatches.

    lr: float
        Learning rate used for optimization.

    optimizer:
        Optimizer from torch.optim.

    optimizer_options:
        Options for the optimizer.

    scheduler:
        Scheduler from torch.optim.lr_scheduler.

    scheduler_options:
        Options for the scheduler.


    Attributes
    ----------

    results_folder: str
        Path of the folder for saving all results.

    scaler_x:
        Scaler object for x.

    scaler_z:
        Scaler object for z.

    """

    def __init__(
        self,
        observer,
        system,
        training_data,
        validation_data,
        method="Autoencoder",
        batch_size=10,
        lr=1e-3,
        optimizer=optim.Adam,
        optimizer_options=None,
        scheduler=optim.lr_scheduler.ReduceLROnPlateau,
        scheduler_options=None,
    ):
        super(Learner, self).__init__()
        # General parameters
        self.system = system
        self.method = method
        self.model = observer
        self.model.to(self.device)

        # Data handling
        self.training_data = training_data
        self.validation_data = validation_data
        self.num_train = len(self.training_data)
        self.num_val = len(self.validation_data)
        if self.method == "Autoencoder":
            self.scaler_x = StandardScaler(self.training_data, self.device)
            self.scaler_z = None
        else:
            self.scaler_x = StandardScaler(
                self.training_data[:, : self.model.dim_x], self.device
            )
            self.scaler_z = StandardScaler(
                self.training_data[:, self.model.dim_x :], self.device
            )
        self.model.set_scalers(scaler_x=self.scaler_x, scaler_z=self.scaler_z)
        self.train_loss = torch.zeros((0, 1))
        self.val_loss = torch.zeros((0, 1))

        # Optimization
        self.batch_size = batch_size
        self.optim_lr = lr
        self.optimizer = optimizer
        self.optimizer_options = optimizer_options
        self.scheduler = scheduler
        self.scheduler_options = scheduler_options

        # If method == 'T', freeze T_star and vice versa
        if self.method == "T":
            self.model.encoder.unfreeze()
            self.model.decoder.freeze()
        elif self.method == "T_star":
            self.model.encoder.freeze()
            self.model.decoder.unfreeze()

        # Folder to save results
        i = 0
        params = os.path.join(os.getcwd(), "runs", str(self.system), self.model.method)
        if self.model.method == "Supervised":
            params += "/" + self.method
        while os.path.isdir(os.path.join(params, f"exp_{i}")):
            i += 1
        self.results_folder = os.path.join(params, f"exp_{i}")
        print(f"Results saved in in {self.results_folder}")

    def configure_optimizers(self):
        # https://pytorch-lightning.readthedocs.io/en/stable/common/optimizers.html
        # https://github.com/PyTorchLightning/pytorch-lightning/issues/2976
        if self.optimizer_options is not None:
            optimizer_options = self.optimizer_options
        else:
            optimizer_options = {}
        parameters = self.model.parameters()
        # If method == 'T', ignore parameters of T_star for optim and vice versa
        if self.method == "T":
            parameters_to_optim = set(parameters)
            for param in self.model.decoder.parameters():
                parameters_to_optim -= {param}
            parameters = list(parameters_to_optim)
        elif self.method == "T_star":
            parameters_to_optim = set(parameters)
            for param in self.model.encoder.parameters():
                parameters_to_optim -= {param}
            parameters = list(parameters_to_optim)

        optimizer = self.optimizer(parameters, self.optim_lr, **optimizer_options)
        if self.scheduler:
            if self.scheduler_options:
                scheduler_options = self.scheduler_options
            else:
                scheduler_options = {
                    "mode": "min",
                    "factor": 0.8,
                    "patience": 10,
                    "threshold": 5e-2,
                    "verbose": True,
                }
            scheduler = {
                "scheduler": self.scheduler(optimizer, **scheduler_options),
                "monitor": "train_loss",
            }
            return [optimizer], [scheduler]
        else:
            return optimizer

    def forward(self, batch):
        # Compute x_hat and/or z_hat depending on the method
        if self.method == "Autoencoder":
            x = batch  # .to(self.device)
            z_hat, x_hat = self.model(self.method, x)
            return z_hat, x_hat
        elif self.method == "T":
            x = batch[:, : self.model.dim_x]  # .to(self.device)
            z_hat = self.model(self.method, x)
            return z_hat
        elif self.method == "T_star":
            z = batch[:, self.model.dim_x :]  # .to(self.device)
            x_hat = self.model(self.method, z)
            return x_hat
        else:
            raise KeyError(f"Unknown method {self.method}")

    def train_dataloader(self):
        train_loader = DataLoader(
            self.training_data, batch_size=self.batch_size, shuffle=True, num_workers=0
        )
        return train_loader

    def training_step(self, batch, batch_idx):
        # Compute transformation and loss depending on the method
        if self.method == "Autoencoder":
            z_hat, x_hat = self.forward(batch)
            loss, loss1, loss2 = self.model.loss(self.method, batch, x_hat, z_hat)
            self.log("train_loss1", loss1, on_step=True, prog_bar=False, logger=True)
            self.log("train_loss2", loss2, on_step=True, prog_bar=False, logger=True)
        elif self.method == "T":
            z = batch[:, self.model.dim_x :]
            z_hat = self.forward(batch)
            loss = self.model.loss(self.method, z, z_hat)
        elif self.method == "T_star":
            x = batch[:, : self.model.dim_x]
            x_hat = self.forward(batch)
            loss = self.model.loss(self.method, x, x_hat)
        self.log("train_loss", loss, on_step=True, prog_bar=True, logger=True)
        self.train_loss = torch.cat((self.train_loss, torch.tensor([[loss]])))
        logs = {"train_loss": loss.detach()}

        return {"loss": loss, "log": logs}

    def val_dataloader(self):
        val_dataloader = DataLoader(
            self.validation_data,
            batch_size=self.batch_size,
            shuffle=True,
            num_workers=0,
        )
        return val_dataloader

    def validation_step(self, batch, batch_idx):
        # Compute transformation and loss depending on the method
        with torch.no_grad():
            if self.method == "Autoencoder":
                z_hat, x_hat = self.forward(batch)
                loss, loss1, loss2 = self.model.loss(self.method, batch, x_hat, z_hat)
                self.log("val_loss1", loss1, on_step=True, prog_bar=False, logger=True)
                self.log("val_loss2", loss2, on_step=True, prog_bar=False, logger=True)
            elif self.method == "T":
                z = batch[:, self.model.dim_x :]
                z_hat = self.forward(batch)
                loss = self.model.loss(self.method, z, z_hat)
            elif self.method == "T_star":
                x = batch[:, : self.model.dim_x]
                x_hat = self.forward(batch)
                loss = self.model.loss(self.method, x, x_hat)
            self.log("val_loss", loss, on_step=True, prog_bar=True, logger=True)
            self.val_loss = torch.cat((self.val_loss, torch.tensor([[loss]])))
            logs = {"val_loss": loss.detach()}

            return {"loss": loss, "log": logs}

    def save_csv(self, data, path):
        file = pd.DataFrame(data)
        file.to_csv(path, header=False)

    def save_specifications(self):
        specs_file = os.path.join(self.results_folder, "Specifications.txt")
        with open(specs_file, "w") as f:
            print(sys.argv[0], file=f)
            for key, val in vars(self.system).items():
                print(key, ": ", val, file=f)
            for key, val in vars(self).items():
                print(key, ": ", val, file=f)
        return specs_file

    def save_pkl(self, fileName, object):
        with open(self.results_folder + fileName, "wb") as f:
            pkl.dump(object, f, protocol=4)

    def save_pdf_training(self, data, verbose):
        for i in range(1, data.shape[1]):
            name = "training_data" + str(i) + ".pdf"
            plt.scatter(data[:, i - 1].cpu(), data[:, i].cpu())
            plt.title("Training data")
            plt.xlabel(rf"$x_{i}$")
            plt.ylabel(rf"$x_{i + 1}$")
            plt.savefig(os.path.join(self.results_folder, name), bbox_inches="tight")
            if verbose:
                plt.show()

            plt.clf()
            plt.close("all")

    def save_pdf_heatmap(self, x_mesh, x_hat_star, verbose):
        error = RMSE(x_mesh, x_hat_star, dim=1)
        for i in range(1, x_mesh.shape[1]):
            # https://stackoverflow.com/questions/37822925/how-to-smooth-by-interpolation-when-using-pcolormesh
            name = "RMSE_heatmap" + str(i) + ".pdf"
            plt.scatter(
                x_mesh[:, i - 1],
                x_mesh[:, i],
                cmap="jet",
                c=np.log(error.detach().numpy()),
            )
            cbar = plt.colorbar()
            cbar.set_label("Log estimation error")
            cbar.set_label("Log estimation error")
            plt.title(r"RMSE between $x$ and $\hat{x}$")
            plt.xlabel(rf"$x_{i}$")
            plt.ylabel(rf"$x_{i + 1}$")
            plt.legend()
            plt.savefig(os.path.join(self.results_folder, name), bbox_inches="tight")
            if verbose:
                plt.show()

            plt.clf()
            plt.close("all")

    def save_random_traj(self, x_mesh, num_samples, nb_trajs, verbose, tsim, dt):
        # Estimation over the test trajectories with T_star
        random_idx = np.random.choice(np.arange(num_samples), size=(nb_trajs,))
        trajs_init = x_mesh[random_idx]
        traj_folder = os.path.join(self.results_folder, "Test_trajectories")
        tq, simulation = self.system.simulate(trajs_init, tsim, dt)
        measurement = self.model.h(simulation)
        # Save these test trajectories
        os.makedirs(traj_folder, exist_ok=True)
        traj_error = 0.0
        for i in range(nb_trajs):
            # TODO run predictions in parallel for all test trajectories!!!
            # Need to figure out how to interpolate y in parallel for all
            # trajectories!!!
            y = torch.cat((tq.unsqueeze(1), measurement[:, i]), dim=1)
            estimation = self.model.predict(y, tsim, dt).detach()
            traj_error += RMSE(simulation[:, i], estimation)

            current_traj_folder = os.path.join(traj_folder, f"Traj_{i}")
            os.makedirs(current_traj_folder, exist_ok=True)

            self.save_csv(
                simulation[:, i].cpu().numpy(),
                os.path.join(current_traj_folder, f"True_traj_{i}.csv"),
            )
            self.save_csv(
                estimation.cpu().numpy(),
                os.path.join(current_traj_folder, f"Estimated_traj_{i}.csv"),
            )

            for j in range(estimation.shape[1]):
                name = "Traj" + str(j) + ".pdf"
                plt.plot(
                    tq, simulation[:, i, j].detach().numpy(), label=rf"$x_{j + 1}$"
                )
                plt.plot(
                    tq, estimation[:, j].detach().numpy(), label=rf"$\hat{{x}}_{j + 1}$"
                )
                plt.legend()
                plt.xlabel(rf"$t$")
                plt.ylabel(rf"$x_{j + 1}$")
                plt.savefig(
                    os.path.join(current_traj_folder, name), bbox_inches="tight"
                )
                if verbose:
                    plt.show()

                plt.clf()
                plt.close("all")

        filename = "RMSE_traj.txt"
        with open(os.path.join(traj_folder, filename), "w") as f:
            print(traj_error / nb_trajs, file=f)

    def save_plot(self, name, title, y_scale, data):
        plt.plot(data, "+-", label="loss")
        plt.title(title)
        plt.yscale(y_scale)
        plt.legend()
        plt.savefig(os.path.join(self.results_folder, name), bbox_inches="tight")
        plt.clf()
        plt.close("all")

    def save_invert_heatmap(self, x_mesh, x_hat_AE, verbose):
        # Invertibility heatmap
        error = RMSE(x_mesh, x_hat_AE, dim=1)
        for i in range(1, x_mesh.shape[1]):
            name = "Invertibility_heatmap" + str(i) + ".pdf"
            plt.scatter(
                x_mesh[:, i - 1],
                x_mesh[:, i],
                cmap="jet",
                c=np.log(error.detach().numpy()),
            )
            cbar = plt.colorbar()
            cbar.set_label("Log estimation error")
            plt.title(r"RMSE between $x$ and $T^*(T(x))$")
            plt.xlabel(rf"$x_{i}$")
            plt.ylabel(rf"$x_{i + 1}$")
            plt.legend()
            plt.savefig(os.path.join(self.results_folder, name), bbox_inches="tight")
            if verbose:
                plt.show()

            plt.clf()
            plt.close("all")

    def save_loss_grid(self, x_mesh, x_hat_AE, z_hat_T, x_hat_star, verbose):
        losses = []
        if self.method == "Autoencoder":
            loss, loss1, loss2 = self.model.loss_autoencoder(
                x_mesh, x_hat_AE, z_hat_T, dim=-1
            )
            losses.append(loss1)
            losses.append(loss2)
        elif self.method == "T_star":
            loss = self.model.loss_T_star(x_mesh, x_hat_star, dim=-1)
            losses.append(loss)
        for j in range(len(losses)):
            loss = losses[j]
            for i in range(1, x_mesh.shape[1]):
                name = f"Loss{j + 1}_{i - 1}.pdf"
                plt.scatter(
                    x_mesh[:, i - 1],
                    x_mesh[:, i],
                    cmap="jet",
                    c=np.log(loss.detach().numpy()),
                )
                cbar = plt.colorbar()
                cbar.set_label("Log loss")
                plt.title("Loss over grid")
                plt.xlabel(rf"$x_{i}$")
                plt.ylabel(rf"$x_{i + 1}$")
                plt.legend()
                plt.savefig(
                    os.path.join(self.results_folder, name), bbox_inches="tight"
                )
                if verbose:
                    plt.show()

                plt.clf()
                plt.close("all")

    def save_results(
        self,
        limits: np.array,
        nb_trajs=10,
        tsim=(0, 60),
        dt=1e-2,
        num_samples=10000,
        checkpoint_path=None,
        verbose=False,
        fast=False,
    ):
        """
        Save the model, the training and validation data. Also saving several
        metrics used for evaluating the results: heatmap of estimation error
        and estimation of several test trajectories.

        Parameters
        ----------
        limits: np.array
            Array for the limits of all axes of x, used for sampling the
            heatmap and the initial conditions of the test trajectories.
            Form np.array([[min_1, max_1], ..., [min_n, max_n]]).

        nb_trajs: int
            Number of test trajectories.

        tsim: tuple
            Length of simulations for the test trajectories.

        dt: int
            Sampling time of the simulations for the test trajectories.

        checkpoint_path: str
            Path to the checkpoint from which to retrieve the best obtained
            model.

        verbose: bool
            Whether to show the plots or just save them.

        fast: bool
            Whether to compute the loss over a grid, which is slow.
        """
        with torch.no_grad():
            if checkpoint_path:
                checkpoint_model = torch.load(checkpoint_path)
                self.load_state_dict(checkpoint_model["state_dict"])

            # Save training and validation data
            idx = np.random.choice(
                np.arange(len(self.training_data)), size=(10000,)
            )  # subsampling for plots

            specs_file = self.save_specifications()

            # self.save_pkl('/model.pkl', self.model)  # no need for both
            self.save_pkl("/learner.pkl", self)

            self.save_csv(
                self.training_data.cpu().numpy(),
                os.path.join(self.results_folder, "training_data.csv"),
            )
            self.save_csv(
                self.validation_data.cpu().numpy(),
                os.path.join(self.results_folder, "validation_data.csv"),
            )

            self.save_pdf_training(self.training_data[idx], verbose)

            # Loss plot over time
            self.save_plot(
                "Train_loss.pdf",
                "Training loss over time",
                "log",
                self.train_loss.detach(),
            )
            self.save_plot(
                "Val_loss.pdf",
                "Validation loss over time",
                "log",
                self.val_loss.detach(),
            )

<<<<<<< HEAD
            # Add t_c to specifications
            with open(specs_file, "a") as f:
                print(f"k {self.model.k}", file=f)
                print(f"t_c {self.model.t_c}", file=f)

=======
>>>>>>> 883f92dd
            # No control theoretic evaluation of the observer with only T
            if self.method == "T":
                return 0

            # Heatmap of RMSE(x, x_hat) with T_star
            mesh = self.model.generate_data_svl(limits, num_samples, method="uniform")
            x_mesh = mesh[:, : self.model.dim_x]
            z_mesh = mesh[:, self.model.dim_x :]
            x_hat_star = self.model("T_star", z_mesh)

            z_hat_T, x_hat_AE = self.model("Autoencoder", x_mesh)
            num_samples = len(mesh)  # update num_samples from uniform grid

            print(f"Shape of mesh for evaluation: {mesh.shape}")

            # Add t_c to specifications
            with open(specs_file, 'a') as f:
                print(f'k {self.model.k}', file=f)
                print(f't_c {self.model.t_c}', file=f)

            self.save_pdf_heatmap(x_mesh, x_hat_star, verbose)
            self.save_random_traj(x_mesh, num_samples, nb_trajs, verbose, tsim, dt)

            # Invertibility heatmap
            self.save_invert_heatmap(x_mesh, x_hat_AE, verbose)

            # Loss heatmap over space
            if not fast:  # Computing loss over grid is slow, most of all for AE
                self.save_loss_grid(x_mesh, x_hat_AE, z_hat_T, x_hat_star, verbose)
<|MERGE_RESOLUTION|>--- conflicted
+++ resolved
@@ -518,14 +518,11 @@
                 self.val_loss.detach(),
             )
 
-<<<<<<< HEAD
             # Add t_c to specifications
             with open(specs_file, "a") as f:
                 print(f"k {self.model.k}", file=f)
                 print(f"t_c {self.model.t_c}", file=f)
 
-=======
->>>>>>> 883f92dd
             # No control theoretic evaluation of the observer with only T
             if self.method == "T":
                 return 0
