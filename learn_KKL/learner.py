import os
import sys

import dill as pkl
import matplotlib.pyplot as plt
import numpy as np
import pandas as pd
import pytorch_lightning as pl
import torch
import torch.optim as optim
from torch.utils.data import DataLoader

from .utils import RMSE, StandardScaler

# Set double precision by default
torch.set_default_tensor_type(torch.DoubleTensor)
torch.set_default_dtype(torch.float64)


class Learner(pl.LightningModule):
    """
    Learner class based on pytorch-lightning
    https://pytorch-lightning.readthedocs.io/en/stable/starter/new-project.html


    Params
    ----------
    observer:
        KKL observer model.

    system:
        Dynamical system studied. Needed for simulation of test trajectories,
        so needs a simulate function.

    training_data:
        Training data.

    validation_data :
        Validation data.

    method: str
        Method for training the model's encoder, decoder, or both jointly.
        Can be 'T', 'T_star', 'Autoencoder', 'Autoencoder_jointly' respectively.

    batch_size: int
        Size of the minibatches.

    lr: float
        Learning rate used for optimization.

    optimizer:
        Optimizer from torch.optim.

    optimizer_options:
        Options for the optimizer.

    scheduler:
        Scheduler from torch.optim.lr_scheduler.

    scheduler_options:
        Options for the scheduler.


    Attributes
    ----------

    results_folder: str
        Path of the folder for saving all results.

    scaler_x:
        Scaler object for x.

    scaler_z:
        Scaler object for z.

    """

    def __init__(
        self,
        observer,
        system,
        training_data,
        validation_data,
        method="Autoencoder",
        batch_size=10,
        lr=1e-3,
        optimizer=optim.Adam,
        optimizer_options=None,
        scheduler=optim.lr_scheduler.ReduceLROnPlateau,
        scheduler_options=None,
    ):
        super(Learner, self).__init__()
        # General parameters
        self.system = system
        self.method = method
        self.model = observer
        self.model.to(self.device)

        # Data handling
        self.training_data = training_data
        self.validation_data = validation_data
        self.num_train = len(self.training_data)
        self.num_val = len(self.validation_data)
        # Indices of x and z in training data: same in and out
        self.x_idx_in = [i for i in range(self.model.dim_x)]
        self.x_idx_out = [i for i in range(self.model.dim_x)]
        self.z_idx_in = [i for i in range(self.model.dim_x, self.model.dim_x
                                          + self.model.dim_z)]
        self.z_idx_out = [i for i in range(self.model.dim_x, self.model.dim_x
                                           + self.model.dim_z)]

        # Optimization
        self.batch_size = batch_size
        self.optim_lr = lr
        self.optimizer = optimizer
        self.optimizer_options = optimizer_options
        self.scheduler = scheduler
        self.scheduler_options = scheduler_options
        self.train_loss = torch.zeros((0, 1))
        self.val_loss = torch.zeros((0, 1))

        # If method == 'T', freeze T_star and vice versa
        if self.method == "T":
            self.model.encoder.unfreeze()
            self.model.decoder.freeze()
        elif self.method == "T_star":
            self.model.encoder.freeze()
            self.model.decoder.unfreeze()

        # Folder to save results
        i = 0
        params = os.path.join(os.getcwd(), "runs", str(self.system), self.model.method)
        if "Supervised" in self.model.method:
            params += "/" + self.method
        while os.path.isdir(os.path.join(params, f"exp_{i}")):
            i += 1
        self.results_folder = os.path.join(params, f"exp_{i}")
        print(f"Results saved in in {self.results_folder}")

        # Scaling data: not for "Supervised_noise", which has different scalers
        # for encoder (x, wc) -> (z) and decoder (z, wc) -> (x)
        if self.model.method not in ["Supervised_noise"]:
            if "Autoencoder" in self.method:
                self.scaler_x = StandardScaler(self.training_data, self.device)
                self.scaler_z = None
            else:
                self.scaler_x = StandardScaler(
                    self.training_data[:, self.x_idx_in], self.device
                )
                self.scaler_z = StandardScaler(
                    self.training_data[:, self.z_idx_in], self.device
                )
            self.model.set_scalers(scaler_x=self.scaler_x,
                                   scaler_z=self.scaler_z)

    def configure_optimizers(self):
        # https://pytorch-lightning.readthedocs.io/en/stable/common/optimizers.html
        # https://github.com/PyTorchLightning/pytorch-lightning/issues/2976
        if self.optimizer_options is not None:
            optimizer_options = self.optimizer_options
        else:
            optimizer_options = {}
        parameters = self.model.parameters()
        # If method == 'T', ignore parameters of T_star for optim and vice versa
        if self.method == "T":
            parameters_to_optim = set(parameters)
            for param in self.model.decoder.parameters():
                parameters_to_optim -= {param}
            parameters = list(parameters_to_optim)
        elif self.method == "T_star":
            parameters_to_optim = set(parameters)
            for param in self.model.encoder.parameters():
                parameters_to_optim -= {param}
            parameters = list(parameters_to_optim)

        optimizer = self.optimizer(parameters, self.optim_lr, **optimizer_options)
        if self.scheduler:
            if self.scheduler_options:
                scheduler_options = self.scheduler_options
            else:
                scheduler_options = {
                    "mode": "min",
                    "factor": 0.8,
                    "patience": 10,
                    "threshold": 5e-2,
                    "verbose": True,
                }
            scheduler = {
                "scheduler": self.scheduler(optimizer, **scheduler_options),
                "monitor": "train_loss",
            }
            return [optimizer], [scheduler]
        else:
            return optimizer

    def forward(self, batch):
        # Compute x_hat and/or z_hat depending on the method
        if "Autoencoder" in self.method:
            x = batch  # .to(self.device)
            z_hat, x_hat = self.model(self.method, x)
            return z_hat, x_hat
        elif self.method == "T":
            x = batch[:, self.x_idx_in]
            z_hat = self.model(self.method, x)
            return z_hat
        elif self.method == "T_star":
            z = batch[:, self.z_idx_in]
            x_hat = self.model(self.method, z)
            return x_hat
        else:
            raise KeyError(f"Unknown method {self.method}")

    def train_dataloader(self):
        train_loader = DataLoader(
            self.training_data, batch_size=self.batch_size, shuffle=True, num_workers=0
        )
        return train_loader

    def training_step(self, batch, batch_idx):
        # Compute transformation and loss depending on the method
        if self.method == "Autoencoder":
            z_hat, x_hat = self.forward(batch)
            loss, loss1, loss2 = self.model.loss(self.method, batch, x_hat, z_hat)
            self.log("train_loss1", loss1, on_step=True, prog_bar=False, logger=True)
            self.log("train_loss2", loss2, on_step=True, prog_bar=False, logger=True)
        elif self.method == "Autoencoder_jointly":
            z_hat, x_hat = self.forward(batch)
            loss, loss1, loss2, loss3 = self.model.loss(self.method, batch, x_hat, z_hat)
            self.log("train_loss1", loss1, on_step=True, prog_bar=False, logger=True)
            self.log("train_loss2", loss2, on_step=True, prog_bar=False, logger=True)
            self.log("train_loss3", loss3, on_step=True, prog_bar=False, logger=True)
        elif self.method == "T":
            z = batch[:, self.z_idx_out]
            z_hat = self.forward(batch)
            loss = self.model.loss(self.method, z, z_hat)
        elif self.method == "T_star":
            x = batch[:, self.x_idx_out]
            x_hat = self.forward(batch)
            loss = self.model.loss(self.method, x, x_hat)
        self.log("train_loss", loss, on_step=True, prog_bar=True, logger=True)
        self.train_loss = torch.cat((self.train_loss, torch.tensor([[loss]])))
        logs = {"train_loss": loss.detach()}

        return {"loss": loss, "log": logs}

    def val_dataloader(self):
        val_dataloader = DataLoader(
            self.validation_data,
            batch_size=self.batch_size,
            shuffle=True,
            num_workers=0,
        )
        return val_dataloader

    def validation_step(self, batch, batch_idx):
        # Compute transformation and loss depending on the method
        with torch.no_grad():
            if self.method == "Autoencoder":
                z_hat, x_hat = self.forward(batch)
                loss, loss1, loss2 = self.model.loss(self.method, batch, x_hat, z_hat)
                self.log("val_loss1", loss1, on_step=True, prog_bar=False, logger=True)
                self.log("val_loss2", loss2, on_step=True, prog_bar=False, logger=True)
            elif self.method == "Autoencoder_jointly":
                z_hat, x_hat = self.forward(batch)
                loss, loss1, loss2, loss3 = self.model.loss(self.method, batch, x_hat, z_hat)
                self.log("val_loss1", loss1, on_step=True, prog_bar=False, logger=True)
                self.log("val_loss2", loss2, on_step=True, prog_bar=False, logger=True)
                self.log("val_loss3", loss3, on_step=True, prog_bar=False, logger=True)
            elif self.method == "T":
                z = batch[:, self.z_idx_out]
                z_hat = self.forward(batch)
                loss = self.model.loss(self.method, z, z_hat)
            elif self.method == "T_star":
                x = batch[:, self.x_idx_out]
                x_hat = self.forward(batch)
                loss = self.model.loss(self.method, x, x_hat)
            self.log("val_loss", loss, on_step=True, prog_bar=True, logger=True)
            self.val_loss = torch.cat((self.val_loss, torch.tensor([[loss]])))
            logs = {"val_loss": loss.detach()}

            return {"loss": loss, "log": logs}

    def save_csv(self, data, path):
        file = pd.DataFrame(data)
        file.to_csv(path, header=False)

    def save_specifications(self):
        specs_file = os.path.join(self.results_folder, "Specifications.txt")
        with open(specs_file, "w") as f:
            print(sys.argv[0], file=f)
            for key, val in vars(self.system).items():
                print(key, ": ", val, file=f)
            for key, val in vars(self).items():
                print(key, ": ", val, file=f)

        if 'jointly' in self.method:
            eig0 = torch.linalg.eigvals(self.model.D_0)
            eig = torch.linalg.eigvals(self.model.D)
            plt.plot(eig0.real, eig0.imag, 'x', label='Initial')
            plt.plot(eig.real, eig.imag, 'o', label='Final')
            plt.title('Eigenvalues of optimized D')
            plt.xlabel(r'$\mathbb{R}$')
            plt.ylabel(r'$i\mathbb{R}$')
            plt.legend()
            plt.savefig(os.path.join(self.results_folder, 'OptimD_eigvals.pdf'),
                        bbox_inches='tight')
            plt.clf()
            plt.close('all')
        return specs_file

    def save_pkl(self, fileName, object):
        with open(self.results_folder + fileName, "wb") as f:
            pkl.dump(object, f, protocol=4)

    def save_pdf_training(self, data, verbose):
        for i in range(1, data.shape[1]):
            name = "training_data" + str(i) + ".pdf"
            plt.scatter(data[:, i - 1].cpu(), data[:, i].cpu())
            plt.title("Training data")
            plt.xlabel(rf"$x_{i}$")
            plt.ylabel(rf"$x_{i + 1}$")
            plt.savefig(os.path.join(self.results_folder, name), bbox_inches="tight")
            if verbose:
                plt.show()

            plt.clf()
            plt.close("all")

    def save_pdf_heatmap(self, x_mesh, x_hat_star, verbose):
<<<<<<< HEAD
        with torch.no_grad():
            error = RMSE(x_mesh, x_hat_star, dim=1)
            for i in range(1, x_mesh.shape[1]):
                # https://stackoverflow.com/questions/37822925/how-to-smooth-by-interpolation-when-using-pcolormesh
                name = "RMSE_heatmap" + str(i) + ".pdf"
                plt.scatter(
                    x_mesh[:, i - 1],
                    x_mesh[:, i],
                    cmap="jet",
                    c=np.log(error.detach().numpy()),
                )
                cbar = plt.colorbar()
                cbar.set_label("Log estimation error")
                cbar.set_label("Log estimation error")
                plt.title(r"RMSE between $x$ and $\hat{x}$")
                plt.xlabel(rf"$x_{i}$")
                plt.ylabel(rf"$x_{i + 1}$")
                plt.legend()
                plt.savefig(os.path.join(self.results_folder, name), bbox_inches="tight")
                if verbose:
                    plt.show()
=======
        error = RMSE(x_mesh, x_hat_star, dim=1)

        # TODO DELETE
        tq, simulation = self.system.simulate(torch.tensor([0.7, 0.7]),
                                                  (0, 60), 1e-2)
        measurement = self.model.h(simulation)
        y = torch.cat((tq.unsqueeze(1), measurement), dim=1)
        estimation = self.model.predict(y,  (0, 60), 1e-2).detach()

        error = error.detach()

        for i in range(1, x_mesh.shape[1]):
            # https://stackoverflow.com/questions/37822925/how-to-smooth-by-interpolation-when-using-pcolormesh
            name = "RMSE_heatmap" + str(i) + ".pdf"
            plt.scatter(
                x_mesh[:, i - 1].detach().numpy(),
                x_mesh[:, i].detach().numpy(),
                cmap="jet",
                c=np.log(error.detach().numpy()),
            )
            cbar = plt.colorbar()
            cbar.set_label("Log estimation error")
            cbar.set_label("Log estimation error")

            plt.plot(simulation[:,0], simulation[:,1])
            plt.plot(estimation[:, 0], estimation[:, 1], '--')

            plt.title(r"RMSE between $x$ and $\hat{x}$")
            plt.xlabel(rf"$x_{i}$")
            plt.ylabel(rf"$x_{i + 1}$")
            plt.legend()
            plt.savefig(os.path.join(self.results_folder, name), bbox_inches="tight")
            if verbose:
                plt.show()
>>>>>>> d3f9116e

                plt.clf()
                plt.close("all")

    def save_trj(self, init_state, verbose, tsim, dt, var=0.2):
        # Estimation over the test trajectories with T_star
        traj_folder = os.path.join(self.results_folder, "Test_trajectories")
        tq, simulation = self.system.simulate(init_state, tsim, dt)

        noise = torch.normal(0, var, size=(simulation.shape))

        simulation_noise = simulation.add(noise)

        measurement = self.model.h(simulation_noise)

        # Save these test trajectories
        os.makedirs(traj_folder, exist_ok=True)
        traj_error = 0.0

        # TODO run predictions in parallel for all test trajectories!!!
        # Need to figure out how to interpolate y in parallel for all
        # trajectories!!!
        y = torch.cat((tq.unsqueeze(1), measurement), dim=1)

        estimation = self.model.predict(y, tsim, dt).detach()
        error = RMSE(simulation, estimation)
        traj_error += error

        current_traj_folder = os.path.join(traj_folder, f"Traj_{var}")
        os.makedirs(current_traj_folder, exist_ok=True)

        filename = f"RMSE.txt"
        with open(os.path.join(current_traj_folder, filename), "w") as f:
            print(error.cpu().numpy(), file=f)

        self.save_csv(
            simulation.cpu().numpy(),
            os.path.join(current_traj_folder, f"True_traj.csv"),
        )
        self.save_csv(
            estimation.cpu().numpy(),
            os.path.join(current_traj_folder, f"Estimated_traj.csv"),
        )

        for j in range(estimation.shape[1]):
            name = "Traj" + str(j) + ".pdf"
            if j == 0:
                plt.plot(tq, simulation_noise[:, j].detach().numpy(), '-', label=r"$y$")
            plt.plot(tq, simulation[:, j].detach().numpy(), '--', label=rf"$x_{j + 1}$")
            plt.plot(
                tq, estimation[:, j].detach().numpy(), '-.', label=rf"$\hat{{x}}_{j + 1}$"
            )
            plt.legend(loc=1)
            plt.grid(visible=True)
            plt.title(rf"Test trajectory, RMSE = {np.round(error.numpy(),4)}")
            plt.xlabel(rf"$t$")
            plt.ylabel(rf"$x_{j + 1}$")
            plt.savefig(
                os.path.join(current_traj_folder, name), bbox_inches="tight"
            )
            if verbose:
                plt.show()
            plt.clf()
            plt.close("all")

            # TODO DELETE
            name = "Phase_portrait.pdf"
            plt.plot(simulation[:, 0].detach().numpy(), simulation[:,
                                                        1].detach().numpy(),
                     '--', label=rf"True")
            plt.plot(estimation[:, 0].detach().numpy(), estimation[:,
                                                        1].detach().numpy(),
                     '--', label=rf"Estimated")
            plt.legend(loc=1)
            plt.grid(visible=True)
            plt.title(
                rf"Test trajectory, RMSE = {np.round(error.numpy(), 4)}")
            plt.xlabel(rf"$x_{1}$")
            plt.ylabel(rf"$x_{2}$")
            plt.savefig(
                os.path.join(current_traj_folder, name), bbox_inches="tight"
            )
            if verbose:
                plt.show()
            plt.clf()
            plt.close("all")

        filename = "RMSE_traj.txt"
        with open(os.path.join(traj_folder, filename), "w") as f:
            print(traj_error, file=f)


    def save_random_traj(self, x_mesh, num_samples, nb_trajs, verbose, tsim, dt, std=0.):
        with torch.no_grad():
            # Estimation over the test trajectories with T_star
            random_idx = np.random.choice(np.arange(num_samples),
                                          size=(nb_trajs,), replace=False)
            trajs_init = x_mesh[random_idx]
            traj_folder = os.path.join(self.results_folder, "Test_trajectories")
            tq, simulation = self.system.simulate(trajs_init, tsim, dt)

            noise = torch.normal(0, std, size=(simulation.shape))

            simulation_noise = simulation.add(noise)

            measurement = self.model.h(simulation_noise)

            # Save these test trajectories
            os.makedirs(traj_folder, exist_ok=True)
            traj_error = 0.0
            for i in range(nb_trajs):
                # TODO run predictions in parallel for all test trajectories!!!
                # Need to figure out how to interpolate y in parallel for all
                # trajectories!!!
                y = torch.cat((tq.unsqueeze(1), measurement[:, i]), dim=1)
                estimation = self.model.predict(y, tsim, dt).detach()
                rmse = RMSE(simulation[:, i], estimation)
                traj_error += rmse

                current_traj_folder = os.path.join(traj_folder, f"Traj_{i}")
                os.makedirs(current_traj_folder, exist_ok=True)

                self.save_csv(
                    simulation[:, i].cpu().numpy(),
                    os.path.join(current_traj_folder, f"True_traj_{i}.csv"),
                )
                self.save_csv(
                    estimation.cpu().numpy(),
                    os.path.join(current_traj_folder, f"Estimated_traj_{i}.csv"),
                )

                for j in range(estimation.shape[1]):
                    name = "Traj" + str(j) + ".pdf"
                    if j == 0:
                        plt.plot(tq, simulation_noise[:,i, j].detach().numpy(), '-', label=r"$y$")
                    plt.plot(tq, simulation[:,i, j].detach().numpy(), '--', label=rf"$x_{j + 1}$")
                    plt.plot(
                        tq, estimation[:, j].detach().numpy(), '-.', label=rf"$\hat{{x}}_{j + 1}$"
                    )
                    plt.legend()
                    plt.grid(visible=True)
                    plt.xlabel(rf"$t$")
                    plt.ylabel(rf"$x_{j + 1}$")
                    plt.savefig(
                        os.path.join(current_traj_folder, name), bbox_inches="tight"
                    )
                    if verbose:
                        plt.show()

                    plt.clf()
                    plt.close("all")

                name = "Phase_portrait.pdf"  # TODO DELETE
                plt.plot(simulation[:, i, 0].detach().numpy(), simulation[:, i,
                                                            1].detach().numpy(),
                         label=rf"True")
                plt.plot(estimation[:, 0].detach().numpy(), estimation[:,
                                                            1].detach().numpy(),
                         '--', label=rf"Estimated")
                plt.legend(loc=1)
                plt.grid(visible=True)
                plt.title(
                    rf"Test trajectory for $\sigma =$ {std:0.2g}, RMSE = "
                    rf"{rmse.numpy():0.2g}")
                plt.xlabel(rf"$x_{1}$")
                plt.ylabel(rf"$x_{2}$")
                plt.savefig(
                    os.path.join(current_traj_folder, name), bbox_inches="tight"
                )
                if verbose:
                    plt.show()
                plt.clf()
                plt.close("all")

            filename = "RMSE_traj.txt"
            with open(os.path.join(traj_folder, filename), "w") as f:
                print(traj_error / nb_trajs, file=f)

    def save_invert_heatmap(self, x_mesh, x_hat_AE, verbose, wc=None):
        with torch.no_grad():
            # Invertibility heatmap
            error = RMSE(x_mesh, x_hat_AE, dim=1)
            for i in range(1, x_mesh.shape[1]):
                name = "Invertibility_heatmap" + str(i) + ".pdf"
                plt.scatter(
                    x_mesh[:, i - 1],
                    x_mesh[:, i],
                    cmap="jet",
                    c=np.log(error.detach().numpy()),
                )
                cbar = plt.colorbar()
                cbar.set_label("Log estimation error")
                if wc is not None:
                    plt.title(rf"RMSE between $x$ and $T^*(T(x))$, $\omega_c$ = {wc:0.2g}")
                else:
                    plt.title(r"RMSE between $x$ and $T^*(T(x))$")
                plt.xlabel(rf"$x_{i}$")
                plt.ylabel(rf"$x_{i + 1}$")
                plt.legend()
                plt.savefig(os.path.join(self.results_folder, name), bbox_inches="tight")
                if verbose:
                    plt.show()

                plt.clf()
                plt.close("all")

    def save_plot(self, name, title, y_scale, data):
        plt.plot(data, "+-", label="loss")
        plt.title(title)
        plt.yscale(y_scale)
        plt.legend()
        plt.savefig(os.path.join(self.results_folder, name), bbox_inches="tight")
        plt.clf()
        plt.close("all")

    def save_loss_grid(self, x_mesh, x_hat_AE, z_hat_T, x_hat_star, verbose):
        with torch.no_grad():
            losses = []
            if self.method == "Autoencoder":
                loss, loss1, loss2 = self.model.loss_autoencoder(
                    x_mesh, x_hat_AE, z_hat_T, dim=-1
                )
                losses.append(loss1)
                losses.append(loss2)
            elif self.method == "T_star":
                loss = self.model.loss_T_star(x_mesh, x_hat_star, dim=-1)
                losses.append(loss)
            for j in range(len(losses)):
                loss = losses[j]
                for i in range(1, x_mesh.shape[1]):
                    name = f"Loss{j + 1}_{i - 1}.pdf"
                    plt.scatter(
                        x_mesh[:, i - 1],
                        x_mesh[:, i],
                        cmap="jet",
                        c=np.log(loss.detach().numpy()),
                    )
                    cbar = plt.colorbar()
                    cbar.set_label("Log loss")
                    plt.title("Loss over grid")
                    plt.xlabel(rf"$x_{i}$")
                    plt.ylabel(rf"$x_{i + 1}$")
                    plt.legend()
                    plt.savefig(
                        os.path.join(self.results_folder, name), bbox_inches="tight"
                    )
                    if verbose:
                        plt.show()

                    plt.clf()
                    plt.close("all")

    def save_results(
        self,
        limits: np.array,
        nb_trajs=10,
        tsim=(0, 60),
        dt=1e-2,
        num_samples=10000,
        checkpoint_path=None,
        verbose=False,
        fast=False,
    ):
        """
        Save the model, the training and validation data. Also saving several
        metrics used for evaluating the results: heatmap of estimation error
        and estimation of several test trajectories.

        Parameters
        ----------
        limits: np.array
            Array for the limits of all axes of x, used for sampling the
            heatmap and the initial conditions of the test trajectories.
            Form np.array([[min_1, max_1], ..., [min_n, max_n]]).

        nb_trajs: int
            Number of test trajectories.

        tsim: tuple
            Length of simulations for the test trajectories.

        dt: int
            Sampling time of the simulations for the test trajectories.

        checkpoint_path: str
            Path to the checkpoint from which to retrieve the best obtained
            model.

        verbose: bool
            Whether to show the plots or just save them.

        fast: bool
            Whether to compute the loss over a grid, which is slow.
        """
        with torch.no_grad():
            if checkpoint_path:
                checkpoint_model = torch.load(checkpoint_path)
                self.load_state_dict(checkpoint_model["state_dict"])

            # Save training and validation data
            nb = int(np.min([10000, len(self.training_data)]))
            idx = np.random.choice(
                np.arange(len(self.training_data)), size=(nb,), replace=False
            )  # subsampling for plots

            specs_file = self.save_specifications()

            self.save_pkl("/learner.pkl", self)

            self.save_csv(
                self.training_data.cpu().numpy(),
                os.path.join(self.results_folder, "training_data.csv"),
            )
            self.save_csv(
                self.validation_data.cpu().numpy(),
                os.path.join(self.results_folder, "validation_data.csv"),
            )

            self.save_pdf_training(self.training_data[idx], verbose)

            # Loss plot over time
            self.save_plot(
                "Train_loss.pdf",
                "Training loss over time",
                "log",
                self.train_loss.detach(),
            )
            self.save_plot(
                "Val_loss.pdf",
                "Validation loss over time",
                "log",
                self.val_loss.detach(),
            )

            # No control theoretic evaluation of the observer with only T
            if self.method == "T":
                return 0

            # Heatmap of RMSE(x, x_hat) with T_star
            mesh = self.model.generate_data_svl(limits, num_samples, method="uniform")
            x_mesh = mesh[:, self.x_idx_out]
            z_mesh = mesh[:, self.z_idx_out]
            x_hat_star = self.model("T_star", z_mesh)

            z_hat_T, x_hat_AE = self.model("Autoencoder", x_mesh)
            num_samples = len(mesh)  # update num_samples from uniform grid

            print(f"Shape of mesh for evaluation: {mesh.shape}")

            # Add t_c to specifications
            with open(specs_file, 'a') as f:
                print(f'k {self.model.k}', file=f)
                print(f't_c {self.model.t_c}', file=f)

            self.save_pdf_heatmap(x_mesh, x_hat_star, verbose)
            self.save_random_traj(x_mesh, num_samples, nb_trajs, verbose, tsim, dt)

            # Invertibility heatmap
            self.save_invert_heatmap(x_mesh, x_hat_AE, verbose)

            # Loss heatmap over space
            if not fast:  # Computing loss over grid is slow, most of all for AE
                self.save_loss_grid(x_mesh, x_hat_AE, z_hat_T, x_hat_star, verbose)
<|MERGE_RESOLUTION|>--- conflicted
+++ resolved
@@ -327,7 +327,6 @@
             plt.close("all")
 
     def save_pdf_heatmap(self, x_mesh, x_hat_star, verbose):
-<<<<<<< HEAD
         with torch.no_grad():
             error = RMSE(x_mesh, x_hat_star, dim=1)
             for i in range(1, x_mesh.shape[1]):
@@ -349,7 +348,6 @@
                 plt.savefig(os.path.join(self.results_folder, name), bbox_inches="tight")
                 if verbose:
                     plt.show()
-=======
         error = RMSE(x_mesh, x_hat_star, dim=1)
 
         # TODO DELETE
@@ -384,10 +382,9 @@
             plt.savefig(os.path.join(self.results_folder, name), bbox_inches="tight")
             if verbose:
                 plt.show()
->>>>>>> d3f9116e
-
-                plt.clf()
-                plt.close("all")
+
+            plt.clf()
+            plt.close("all")
 
     def save_trj(self, init_state, verbose, tsim, dt, var=0.2):
         # Estimation over the test trajectories with T_star
